"""Various algorithms for motion correction of fNIRS data."""

from __future__ import annotations
import numpy as np
import xarray as xr
from scipy.interpolate import UnivariateSpline
from scipy.linalg import svd
from scipy.signal import savgol_filter
import pywt
import logging


import cedalion.dataclasses as cdc
import cedalion.typing as cdt
import cedalion.xrutils as xrutils
from cedalion.sigproc.frequency import sampling_rate
from cedalion import units, Quantity

from .quality import detect_baselineshift, detect_outliers, id_motion, id_motion_refine

logger = logging.getLogger("cedalion")

# %% SPLINE
@cdc.validate_schemas
def motion_correct_spline(
    fNIRSdata: cdt.NDTimeSeries, tIncCh: cdt.NDTimeSeries, p: float
) -> cdt.NDTimeSeries:
    """Apply motion correction using spline interpolation to fNIRS data.

    Based on Homer3 [1] v1.80.2 "hmrR_tInc_baselineshift_Ch_Nirs.m"
    Boston University Neurophotonics Center
    https://github.com/BUNPC/Homer3

    Args:
        fNIRSdata: The fNIRS data to be motion corrected.
        tIncCh: The time series indicating the presence of motion artifacts.
        p: smoothing factor

    Returns:
        dodSpline (cdt.NDTimeSeries): The motion-corrected fNIRS data.
    """
    dtShort = 0.3
    dtLong = 3

    fs = fNIRSdata.cd.sampling_rate
    t = np.arange(0, len(fNIRSdata.time), 1 / fs)
    t = t[: len(fNIRSdata.time)]

    units = fNIRSdata.pint.units
    fNIRSdata = fNIRSdata.pint.dequantify()

    dodSpline = fNIRSdata.copy()

    for ch in fNIRSdata.channel.values:
        for wl in fNIRSdata.wavelength.values:
            channel = fNIRSdata.sel(channel=ch, wavelength=wl).values
            tInc_channel = tIncCh.sel(channel=ch, wavelength=wl)
            dodSpline_chan = channel.copy()

            # get list of start and finish of each motion artifact segment
            lstMA = np.where(tInc_channel == 0)[0]
            if len(lstMA) != 0:
                temp = np.diff(tInc_channel.values.astype(int))
                lstMs = np.where(temp == -1)[0]
                lstMf = np.where(temp == 1)[0]

                if len(lstMs) == 0:
                    lstMs = np.asarray([0])
                if len(lstMf) == 0:
                    lstMf = np.asarray([len(channel) - 1])
                if lstMs[0] > lstMf[0]:
                    lstMs = np.insert(lstMs, 0, 0)
                if lstMs[-1] > lstMf[-1]:
                    lstMf = np.append(lstMf, len(channel) - 1)

                nbMA = len(lstMs)
                lstMl = lstMf - lstMs

                # apply spline interpolation to each motion artifact segment
                for ii in range(nbMA):
                    idx = np.arange(lstMs[ii], lstMf[ii])

                    if len(idx) > 3:
                        splInterp_obj = UnivariateSpline(
                            t[idx], channel[idx], s=p * len(t[idx])
                        )
                        splInterp = splInterp_obj(t[idx])

                        dodSpline_chan[idx] = channel[idx] - splInterp

                # reconstruct the timeseries by shifting the motion artifact segments to
                # the previous or next non-motion artifact segment
                # for the first MA segment - shift to previous noMA segment if it exists
                # otherwise shift to next noMA segment
                idx = np.arange(lstMs[0], lstMf[0])
                if len(idx) > 0:
                    SegCurrLength = lstMl[0]
                    windCurr = compute_window(SegCurrLength, dtShort, dtLong, fs)

                    if lstMs[0] > 0:
                        SegPrevLength = lstMs[0]
                        windPrev = compute_window(SegPrevLength, dtShort, dtLong, fs)
                        meanPrev = np.mean(dodSpline_chan[idx[0] - windPrev : idx[0]])
                        meanCurr = np.mean(dodSpline_chan[idx[0] : idx[0] + windCurr])
                        dodSpline_chan[idx] = dodSpline_chan[idx] - meanCurr + meanPrev
                    else:
                        if nbMA > 1:
                            SegNextLength = lstMs[1] - lstMf[0]
                        else:
                            SegNextLength = len(dodSpline_chan) - lstMf[0]

                        windNext = compute_window(SegNextLength, dtShort, dtLong, fs)
                        meanNext = np.mean(dodSpline_chan[idx[-1] : idx[-1] + windNext])
                        meanCurr = np.mean(dodSpline_chan[idx[-1] - windCurr : idx[-1]])
                        dodSpline_chan[idx] = dodSpline_chan[idx] - meanCurr + meanNext

                # intermediate segments
                for kk in range(nbMA - 1):
                    # no motion
                    idx = np.arange(lstMf[kk], lstMs[kk + 1])
                    SegPrevLength = lstMl[kk]
                    SegCurrLength = len(idx)

                    windPrev = compute_window(SegPrevLength, dtShort, dtLong, fs)
                    windCurr = compute_window(SegCurrLength, dtShort, dtLong, fs)

                    meanPrev = np.mean(dodSpline_chan[idx[0] - windPrev : idx[0]])
                    meanCurr = np.mean(channel[idx[0] : idx[0] + windCurr])

                    dodSpline_chan[idx] = channel[idx] - meanCurr + meanPrev

                    # motion
                    idx = np.arange(lstMs[kk + 1], lstMf[kk + 1])

                    SegPrevLength = SegCurrLength
                    SegCurrLength = lstMl[kk + 1]

                    windPrev = compute_window(SegPrevLength, dtShort, dtLong, fs)
                    windCurr = compute_window(SegCurrLength, dtShort, dtLong, fs)

                    meanPrev = np.mean(dodSpline_chan[idx[0] - windPrev : idx[0]])
                    meanCurr = np.mean(dodSpline_chan[idx[0] : idx[0] + windCurr])

                    dodSpline_chan[idx] = dodSpline_chan[idx] - meanCurr + meanPrev

                # last not MA segment
                if lstMf[-1] < len(dodSpline_chan):
                    idx = np.arange(lstMf[-1], len(dodSpline_chan))
                    SegPrevLength = lstMl[-1]
                    SegCurrLength = len(idx)

                    windPrev = compute_window(SegPrevLength, dtShort, dtLong, fs)
                    windCurr = compute_window(SegCurrLength, dtShort, dtLong, fs)

                    meanPrev = np.mean(dodSpline_chan[idx[0] - windPrev : idx[0]])
                    meanCurr = np.mean(channel[idx[0] : idx[0] + windCurr])

                    dodSpline_chan[idx] = channel[idx] - meanCurr + meanPrev

            dodSpline.loc[dict(channel=ch, wavelength=wl)] = dodSpline_chan

    # dodSpline = dodSpline.unstack('measurement').pint.quantify()

    if units:
        dodSpline = dodSpline.pint.quantify(units)

    return dodSpline


# %% COMPUTE WINDOW
def compute_window(
    SegLength: cdt.NDTimeSeries, dtShort: Quantity, dtLong: Quantity, fs: Quantity
):
    """Computes the window size.

    Window size is based on the segment length, short time interval, long time interval,
    and sampling frequency.

    Args:
        SegLength (cdt.NDTimeSeries): The length of the segment.
        dtShort (Quantity): The short time interval.
        dtLong (Quantity): The long time interval.
        fs (Quantity): The sampling frequency.

    Returns:
        wind: The computed window size.
    """
    if SegLength < dtShort * fs:
        wind = SegLength
    elif SegLength < dtLong * fs:
        wind = np.floor(dtShort * fs)
    else:
        wind = np.floor(SegLength / 10)
    return int(wind)


# FIXME frame_size -> unit
# %% SPLINESG
@cdc.validate_schemas
def motion_correct_splineSG(
    fNIRSdata: cdt.NDTimeSeries,
    p: float,
    frame_size: Quantity = 10 * units.s,
):
    """Apply motion correction using spline interpolation and Savitzky-Golay filter.

    Args:
        fNIRSdata (cdt.NDTimeSeries): The fNIRS data to be motion corrected.
        frame_size (Quantity): The size of the sliding window in seconds for the
            Savitzky-Golay filter. Default is 10 seconds.
        p: smoothing factor

    Returns:
        dodSplineSG (cdt.NDTimeSeries): The motion-corrected fNIRS data after applying
        spline interpolation and Savitzky-Golay filter.
    """

    fs = sampling_rate(fNIRSdata)

    M = detect_outliers(fNIRSdata, 1 * units.s)

    tIncCh = detect_baselineshift(fNIRSdata, M)

    fNIRSdata = fNIRSdata.pint.dequantify()
    fNIRSdata_lpf2 = fNIRSdata.cd.freq_filter(0, 2, butter_order=4)

    PADDING_TIME = 12 * units.s # FIXME configurable?
    extend = int(np.round(PADDING_TIME  * fs))  # extension for padding

    # pad fNIRSdata and tIncCh for motion correction
    fNIRSdata_lpf2_pad = fNIRSdata_lpf2.pad(time=extend, mode="edge")

    tIncCh_pad = tIncCh.pad(time=extend, mode="constant", constant_values=False)

    dodSpline = motion_correct_spline(fNIRSdata_lpf2_pad, tIncCh_pad, p)

    # remove padding
    dodSpline = dodSpline.transpose("channel", "wavelength", "time")
    dodSpline = dodSpline[:, :, extend:-extend]
    # dodSpline = (
    #    dodSpline.stack(measurement=["channel", "wavelength"])
    #    .sortby("wavelength")
    #    .pint.dequantify()
    # )

    # apply SG filter
    K = 3
    framesize_samples = int(np.round(frame_size * fs))
    if framesize_samples % 2 == 0:
        framesize_samples = framesize_samples + 1

    dodSplineSG = xr.apply_ufunc(savgol_filter, dodSpline, framesize_samples, K).T

    # dodSplineSG = dodSplineSG.unstack('measurement').pint.quantify()
    dodSplineSG = dodSplineSG.transpose("channel", "wavelength", "time")
    dodSplineSG = dodSplineSG.pint.quantify()

    return dodSplineSG


# FIXME nSV unit or simply float?
# %% PCA
# @cdc.validate_schemas
def motion_correct_PCA(
    fNIRSdata: cdt.NDTimeSeries, tInc: cdt.NDTimeSeries, nSV: Quantity = 0.97
):
    """Apply motion correction using PCA filter identified as motion artefact segments.

    Based on Homer3 [1] v1.80.2 "hmrR_MotionCorrectPCA.m"
    Boston University Neurophotonics Center
    https://github.com/BUNPC/Homer3

    Inputs:
        fNIRSdata: The fNIRS data to be motion corrected.
        tInc: The time series indicating the presence of motion artifacts.
        nSV (Quantity): Specifies the number of prinicpal components to remove from the
            data. If nSV < 1 then the filter removes the first n components of the data
            that removes a fraction of the variance up to nSV.

    Returns:
        fNIRSdata_cleaned (cdt.NDTimeSeries): The motion-corrected fNIRS data.
        svs (np.array): the singular values of the PCA.
        nSV (Quantity): the number of principal components removed from the data.
    """

    # apply mask to get only points with motion
    y, m = xrutils.apply_mask(fNIRSdata, ~tInc, "drop", "none")

    # stack y and od
    y = (
        y.stack(measurement=["channel", "wavelength"])
        .sortby("wavelength")
        .pint.dequantify()
    )

    y_zscore = ( y - y.mean('time') ) / y.std('time')

    fNIRSdata_stacked = (
        fNIRSdata.stack(measurement=["channel", "wavelength"])
        .sortby("wavelength")
        .pint.dequantify()
    )

    # PCA
    yo = y_zscore.copy()
    c = np.dot(y_zscore.T, y_zscore)

    V, St, foo = svd(c)

    svs = St / np.sum(St)

    svsc = svs.copy()
    for idx in range(1, svs.shape[0]):
        svsc[idx] = svsc[idx - 1] + svs[idx]

    if nSV < 1 and nSV > 0:
        ev = svsc < nSV
        nSV = np.where(ev == 0)[0][0]

    ev = np.zeros((svs.shape[0], 1))
    ev[:nSV] = 1
    ev = np.diag(np.squeeze(ev))

    # remove top PCs
    yc = yo - np.dot(np.dot(yo, V), np.dot(ev, V.T))

    yc = (yc * y.std('time')) + y.mean('time')

    # insert cleaned signal back into od
    lstMs = np.where(np.diff(tInc.values.astype(int)) == -1)[0]
    lstMf = np.where(np.diff(tInc.values.astype(int)) == 1)[0]

    if len(lstMs) == 0:
        lstMs = np.asarray([0])
    if len(lstMf) == 0:
        lstMf = np.asarray([len(tInc) - 1])
    if lstMs[0] > lstMf[0]:
        lstMs = np.insert(lstMs, 0, 0)
    if lstMs[-1] > lstMf[-1]:
        lstMf = np.append(lstMf, len(tInc) - 1)

    lstMb = lstMf - lstMs

    for ii in range(1, len(lstMb)):
        lstMb[ii] = lstMb[ii - 1] + lstMb[ii]

    lstMb = lstMb - 1

    yc_ts = yc.values
    fNIRSdata_cleaned_ts = fNIRSdata_stacked.copy().values
    fNIRSdata_ts = fNIRSdata_stacked.copy().values

    for jj in range(fNIRSdata_cleaned_ts.shape[1]):
        lst = np.arange(lstMs[0], lstMf[0])

        if lstMs[0] > 0:
            fNIRSdata_cleaned_ts[lst, jj] = (
                yc_ts[: lstMb[0] + 1, jj]
                - yc_ts[0, jj]
                + fNIRSdata_cleaned_ts[lst[0], jj]
            )
        else:
            fNIRSdata_cleaned_ts[lst, jj] = (
                yc_ts[: lstMb[0] + 1, jj]
                - yc_ts[lstMb[0], jj]
                + fNIRSdata_cleaned_ts[lst[-1], jj]
            )

        for kk in range(len(lstMf) - 1):
            lst = np.arange(lstMf[kk] - 1, lstMs[kk + 1] + 1)
            fNIRSdata_cleaned_ts[lst, jj] = (
                fNIRSdata_ts[lst, jj]
                - fNIRSdata_ts[lst[0], jj]
                + fNIRSdata_cleaned_ts[lst[0], jj]
            )

            lst = np.arange(lstMs[kk + 1], lstMf[kk + 1])
            fNIRSdata_cleaned_ts[lst, jj] = (
                yc_ts[lstMb[kk] + 1 : lstMb[kk + 1] + 1, jj]
                - yc_ts[lstMb[kk] + 1, jj]
                + fNIRSdata_cleaned_ts[lst[0], jj]
            )

        if lstMf[-1] < len(fNIRSdata_ts) - 1:
            lst = np.arange(lstMf[-1] - 1, len(fNIRSdata_ts))
            fNIRSdata_cleaned_ts[lst, jj] = (
                fNIRSdata_ts[lst, jj]
                - fNIRSdata_ts[lst[0], jj]
                + fNIRSdata_cleaned_ts[lst[0], jj]
            )

    fNIRSdata_cleaned = fNIRSdata_stacked.copy()
    fNIRSdata_cleaned.values = fNIRSdata_cleaned_ts

    fNIRSdata_cleaned = fNIRSdata_cleaned.unstack("measurement").pint.quantify()
    fNIRSdata_cleaned = fNIRSdata_cleaned.transpose("channel", "wavelength", "time")
    fNIRSdata_cleaned = fNIRSdata_cleaned.assign_coords({"source": fNIRSdata.source})

    return fNIRSdata_cleaned, nSV, svs


# %% PCA RECURSE
def motion_correct_PCA_recurse(
    fNIRSdata: cdt.NDTimeSeries,
    t_motion: Quantity = 0.5,
    t_mask: Quantity = 1,
    stdev_thresh: Quantity = 20,
    amp_thresh: Quantity = 5,
    nSV: Quantity = 0.97,
    maxIter: Quantity = 5,
):
    """Identify motion artefacts in input fNIRSdata.

    If any active channel exhibits signal change greater than STDEVthresh or AMPthresh,
    then that segment of data is marked as a motion artefact. motion_correct_PCA is
    applied to all segments of data identified as a motion artefact. This is called
    until maxIter is reached or there are no motion artefacts identified.

    Args:
        fNIRSdata (cdt.NDTimeSeries): The fNIRS data to be motion corrected.
        t_motion: check for signal change indicative of a motion artefact over
            time range tMotion. (units of seconds)
        t_mask (Quantity): mark data +/- tMask seconds aroundthe identified motion
            artefact as a motion artefact.
        stdev_thresh (Quantity): if the signal d for any given active channel changes by
            more than stdev_thresh * stdev(d) over the time interval tMotion then this
            time point is marked as a motion artefact.
        amp_thresh (Quantity): if the signal d for any given active channel changes
            by more than amp_thresh over the time interval tMotion then this time point
            is marked as a motion artefact.
        nSV: FIXME
        maxIter: FIXME

    Returns:
        fNIRSdata_cleaned (cdt.NDTimeSeries): The motion-corrected fNIRS data.
        svs (np.array): the singular values of the PCA.
        nSV (int): the number of principal components removed from the data.
    """

    tIncCh = id_motion(
        fNIRSdata, t_motion, t_mask, stdev_thresh, amp_thresh
    )  # unit stripped error x2

    tInc = id_motion_refine(tIncCh, "all")[0]
    tInc.values = np.hstack([tInc.values[0], tInc.values[:-1]])

    nI = 0
    fNIRSdata_cleaned = fNIRSdata.copy()

    while sum(tInc.values) > 0 and nI < maxIter:
        nI = nI + 1

        fNIRSdata_cleaned, nSV_ret, svs = motion_correct_PCA(
            fNIRSdata_cleaned, tInc, nSV=nSV
        )

        tIncCh = id_motion(
            fNIRSdata_cleaned, t_motion, t_mask, stdev_thresh, amp_thresh
        )
        tInc = id_motion_refine(tIncCh, "all")[0]
        tInc.values = np.hstack([tInc.values[0], tInc.values[:-1]])

    return fNIRSdata_cleaned, svs, nSV_ret, tInc


def tddr(ts: cdt.NDTimeSeries):
    """Implementation of the TDDR algorithm for motion correction.

    Uses an iterative reweighting approach to reduce large fluctuations typically
    associated with motion artifacts. Adapted for cedalion from the python
    implementation at :cite:`Fishburn2018`, which is the reference implementation for
    the algorithm described in :cite:`Fishburn2019`.

    Arguments:
        ts: The time series to be corrected. Should have dims channel and wavelength

    Returns:
        The corrected time series.

    References:
        Paper: :cite:`Fishburn2019`
        Code: :cite:`Fishburn2018`
    """
    signal = ts.copy()
    unit = signal.pint.units if signal.pint.units else 1
    signal = signal.pint.dequantify()

    if signal.channel.size != 1 or signal.wavelength.size != 1:
        for ch in signal.channel.values:
            for wl in signal.wavelength.values:
                # Select single channel/wavelength
                curr_signal = signal.loc[dict(channel=[ch], wavelength=[wl])]
                # Process the single time series
                corrected = tddr(curr_signal)
                # Assign back ensuring coordinate consistency
                signal.loc[dict(channel=[ch], wavelength=[wl])] = corrected
        return signal * unit

    # Early exit: signal is (nearly) constant
    if np.allclose(np.squeeze(signal.values), np.squeeze(signal.values)[0], rtol=1e-8,
                   atol=1e-12):
<<<<<<< HEAD
        logger.debug(
            f"Signal is near constant, returning original signal at "
            f"(channel={signal.channel.values[0]}, "
            f"wavelength={signal.wavelength.values[0]})."
        )
        return signal
=======
        print(f"Signal is near constant, returning original signal at "
              f"(channel={signal.channel.values[0]}, "
              f"wavelength={signal.wavelength.values[0]}).")
        return signal * unit
>>>>>>> 412d4402

    # Preprocess: Separate high and low frequencies
    signal_mean = np.mean(signal)
    signal -= signal_mean
    signal_low = signal.cd.freq_filter(0, 0.5, 3)
    signal_high = signal - signal_low

    # Initialize
    tune = 4.685
    D = np.sqrt(np.finfo(signal.dtype).eps)
    mu = np.inf
    n_iter = 0

    # Step 1. Compute temporal derivative of the signal
    deriv = np.diff(signal_low)

    # Step 2. Initialize observation weights
    w = np.ones(deriv.shape)

    # Step 3. Iterative estimation of robust weights
    for n_iter in range(50):

        mu0 = mu

        # Step 3a. Estimate weighted mean
        mu = np.sum(w * deriv) / np.sum(w)

        # Step 3b. Calculate absolute residuals of estimate
        dev = np.abs(deriv - mu)

        # Step 3c. Robust estimate of standard deviation of the residuals
        sigma = 1.4826 * np.median(dev)
        if sigma < 1e-10:
            return (signal + signal_mean) * unit

        # Step 3d. Scale deviations by standard deviation and tuning parameter
        r = dev / (sigma * tune)

        # Step 3e. Calculate new weights according to Tukey's biweight function
        w = ((1 - r**2) * (r < 1)) ** 2

        # Step 3f. Terminate if new estimate is within machine-precision of old estimate
        if abs(mu - mu0) < D * max(abs(mu), abs(mu0)):
            break


    # Step 4. Apply robust weights to centered derivative
    new_deriv = w * (deriv - mu)

    # Step 5. Integrate corrected derivative
    signal_low_corrected = np.cumsum(np.insert(new_deriv, 0, 0.0))

    # Postprocess: Center the corrected signal
    signal_low_corrected = signal_low_corrected - np.mean(signal_low_corrected)

    # Postprocess: Merge back with uncorrected high frequency component
    signal_corrected = (signal_low_corrected + signal_high + signal_mean) * unit

    return signal_corrected

def pad_to_power_2(signal):
    """Pad signal to next power of 2."""
    n = int(np.ceil(np.log2(len(signal))))
    padded_length = 2**n
    padded = np.zeros(padded_length)
    padded[:len(signal)] = signal
    return padded, len(signal)

def process_coefficients(coeffs, iqr_factor, signal_length):
    """Deletes outlier coefficients based on IQR."""
    n = coeffs.shape[0]
    n_levels = coeffs.shape[1] - 1

    # Process each level
    for j in range(n_levels):
        curr_length = signal_length // (2**j) if j > 0 else signal_length
        #n_blocks = min(2**j, 8)  # Limit number of blocks for speed
        n_blocks = 2**j
        block_length = n // n_blocks

        for b in range(n_blocks):
            start_idx = b * block_length
            end_idx = start_idx + block_length
            coeff_block = coeffs[start_idx:end_idx, j+1]

            # Compute statistics on valid data length
            valid_coeffs = coeff_block[:curr_length]
            q25, q75 = np.percentile(valid_coeffs, [25, 75])
            iqr_val = q75 - q25

            # Set thresholds
            upper = q75 + iqr_factor * iqr_val
            lower = q25 - iqr_factor * iqr_val

            # Zero out outliers
            coeffs[start_idx:end_idx, j+1] = np.where(
                (coeff_block > upper) | (coeff_block < lower),
                0,
                coeff_block
            )

    return coeffs

def mad(x):
    """Compute Median Absolute Deviation."""
    median = np.median(x)
    return np.median(np.abs(x - median))

def normalize_signal(signal, wavelet='db2'):
    """Normalize signal by its noise level using MAD of downsampled coefficients.

    Implements Homer3's NormalizationNoise function.

    Args:
        signal: 1D numpy array containing the signal to normalize
        wavelet: wavelet to use (default: 'db2')

    Returns:
        normalized_signal: normalized version of input signal
        norm_coef: normalization coefficient (multiply by this to denormalize)

    References:
        :cite:`Huppert2009`
    """
    # Get quadrature mirror filter
    wavelet = pywt.Wavelet(wavelet)
    qmf = wavelet.dec_lo

    # Circular convolution (equivalent to MATLAB's cconv)
    c = np.convolve(signal, qmf, mode='full')
    c = c[:len(signal)]  # Truncate to original length

    # Downsample by 2
    y_downsampled = signal[::2]

    # Compute median absolute deviation
    median_abs_dev = mad(y_downsampled)

    if median_abs_dev != 0:
        norm_coef = 1 / (1.4826 * median_abs_dev)
        normalized_signal = signal * norm_coef
    else:
        norm_coef = 1
        normalized_signal = signal

    return normalized_signal, norm_coef

def motion_correct_wavelet(od, iqr=1.5, wavelet='db2', level=4):
    """Wavelet-based motion correction, specializing in spike correction.

    Implements the wavelet-based motion correction algorithm described in
    :cite:`Molavi2012`, closely following the MATLAB implementation found
    in Homer3 (:cite:`Huppert2009`)

    Arguments:
        od: The time series to be corrected. Should have dims channel and wavelength
        iqr: The interquartile range factor for outlier detection. Set to -1 to disable.
            Increasing iqr will delete less coefficients.
        wavelet: The wavelet to use for decomposition (default: 'db2')
        level: The level of decomposition to use (default: 4)

    Returns:
        The corrected time series.

    References:
        Original paper: :cite:`Molavi2012`
        Implementation based on Homer3 v1.80.2 "hmrR_MotionCorrectWavelet.m" and its
        dependencies (:cite:`Huppert2009`).
    """
    if iqr < 0:
        return od

    corrected_data = od.copy()

    for ch in od.channel.values:
        for wl in od.wavelength.values:
            signal = od.sel(channel=ch, wavelength=wl).pint.dequantify()

            # Pad to power of 2
            padded_signal, original_length = pad_to_power_2(signal)

            # Remove mean
            dc_val = np.mean(padded_signal)
            padded_signal = padded_signal - dc_val

            # Normalize signal
            normalized_signal, norm_coef = normalize_signal(padded_signal, wavelet)

            # Use SWT for initial decomposition
            n = int(np.log2(len(normalized_signal)))
            actual_level = min(level, n-1)
            coeffs = pywt.swt(normalized_signal, wavelet, level=actual_level)

            # Reshape coefficients for processing
            coeffs_array = np.column_stack([c[1] for c in coeffs])  #Stack detail coeffs
            coeffs_array = np.column_stack([coeffs[0][0], coeffs_array])  # Add approx.

            # Process coefficients
            coeffs_array = process_coefficients(coeffs_array, iqr, original_length)

            # Reconstruct list of tuples for iswt
            coeffs_list = [(coeffs_array[:, 0], coeffs_array[:, i])
                          for i in range(1, coeffs_array.shape[1])]

            # Reconstruct
            corrected = pywt.iswt(coeffs_list, wavelet)

            # Denormalize
            corrected = corrected / norm_coef

            # Add mean back and trim
            corrected = corrected[:original_length] + dc_val

            # Store result
            corrected_data.loc[dict(channel=ch, wavelength=wl)] = corrected

    return corrected_data<|MERGE_RESOLUTION|>--- conflicted
+++ resolved
@@ -499,19 +499,12 @@
     # Early exit: signal is (nearly) constant
     if np.allclose(np.squeeze(signal.values), np.squeeze(signal.values)[0], rtol=1e-8,
                    atol=1e-12):
-<<<<<<< HEAD
         logger.debug(
             f"Signal is near constant, returning original signal at "
             f"(channel={signal.channel.values[0]}, "
             f"wavelength={signal.wavelength.values[0]})."
         )
-        return signal
-=======
-        print(f"Signal is near constant, returning original signal at "
-              f"(channel={signal.channel.values[0]}, "
-              f"wavelength={signal.wavelength.values[0]}).")
         return signal * unit
->>>>>>> 412d4402
 
     # Preprocess: Separate high and low frequencies
     signal_mean = np.mean(signal)
