--- conflicted
+++ resolved
@@ -454,16 +454,6 @@
 
     return fNIRSdata_cleaned, svs, nSV_ret, tInc
 
-<<<<<<< HEAD
-def TDDR(ts: cdt.NDTimeSeries):
-    """Implementation of the TDDR algorithm for motion correction.
-
-    References:
-    Fishburn F.A., Ludlum R.S., Vaidya C.J., & Medvedev A.V. (2019).
-    Temporal Derivative Distribution Repair (TDDR): A motion correction
-    method for fNIRS. NeuroImage, 184, 171-179.
-    https://doi.org/10.1016/j.neuroimage.2018.09.025
-=======
 
 def tddr(ts: cdt.NDTimeSeries):
     """Implementation of the TDDR algorithm for motion correction.
@@ -482,7 +472,6 @@
     References:
         Paper: :cite:`Fishburn2019`
         Code: :cite:`Fishburn2018`
->>>>>>> 3123ae6d
     """
     signal = ts.copy()
     unit = signal.pint.units if signal.pint.units else 1
@@ -494,11 +483,7 @@
                 # Select single channel/wavelength
                 curr_signal = signal.loc[dict(channel=[ch], wavelength=[wl])]
                 # Process the single time series
-<<<<<<< HEAD
-                corrected = TDDR(curr_signal)
-=======
                 corrected = tddr(curr_signal)
->>>>>>> 3123ae6d
                 # Assign back ensuring coordinate consistency
                 signal.loc[dict(channel=[ch], wavelength=[wl])] = corrected
         return signal
@@ -513,11 +498,7 @@
     tune = 4.685
     D = np.sqrt(np.finfo(signal.dtype).eps)
     mu = np.inf
-<<<<<<< HEAD
-    iter = 0
-=======
     n_iter = 0
->>>>>>> 3123ae6d
 
     # Step 1. Compute temporal derivative of the signal
     deriv = np.diff(signal_low)
@@ -526,14 +507,8 @@
     w = np.ones(deriv.shape)
 
     # Step 3. Iterative estimation of robust weights
-<<<<<<< HEAD
-    while iter < 50:
-
-        iter = iter + 1
-=======
     for n_iter in range(50):
 
->>>>>>> 3123ae6d
         mu0 = mu
 
         # Step 3a. Estimate weighted mean
@@ -555,13 +530,10 @@
         if abs(mu - mu0) < D * max(abs(mu), abs(mu0)):
             break
 
-<<<<<<< HEAD
-=======
     else:
         # Warn if the maximum number of iterations was reached without convergence
         print("Warning: Robust estimation did not converge within 50 iterations.")
 
->>>>>>> 3123ae6d
     # Step 4. Apply robust weights to centered derivative
     new_deriv = w * (deriv - mu)
 
@@ -574,9 +546,6 @@
     # Postprocess: Merge back with uncorrected high frequency component
     signal_corrected = (signal_low_corrected + signal_high + signal_mean) * unit
 
-<<<<<<< HEAD
-    return signal_corrected
-=======
     return signal_corrected
 
 def pad_to_power_2(signal):
@@ -735,5 +704,4 @@
             # Store result
             corrected_data.loc[dict(channel=ch, wavelength=wl)] = corrected
 
-    return corrected_data
->>>>>>> 3123ae6d
+    return corrected_data