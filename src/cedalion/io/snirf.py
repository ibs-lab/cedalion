import logging
import re
from collections import OrderedDict
from enum import Enum
from pathlib import Path
from typing import Any

import numpy as np
import pandas as pd
import xarray as xr
from numpy.typing import ArrayLike
from snirf import Snirf
from snirf.pysnirf2 import DataElement, MeasurementList, NirsElement, Stim
from strenum import StrEnum
import pint

import cedalion.dataclasses as cdc
from cedalion.typing import NDTimeSeries


log = logging.getLogger("cedalion")


class DataType(Enum):
    # 001-100: Raw - Continuous Wave (CW)
    CW_AMPLITUDE = 1
    CW_FLUORESCENCE_AMPLITUDE = 51

    # 101-200: Raw - Frequency Domain (FD)
    FD_AC_AMPLITUDE = 101
    FD_PHASE = 102
    FD_FLUORESCENCE_AMPLITUDE = 151
    FD_FLUORESCENCE_PHASE = 152

    # 201-300: Raw - Time Domain - Gated (TD Gated)
    TDG_AMPLITUDE = 201
    TDG_FLUORESCENCE_AMPLITUDE = 251

    # 301-400: Raw - Time domain – Moments (TD Moments)
    TDM_AMPLITUDE = 301
    TDM_FLUORESCENCE_AMPLITUDE = 351

    # 401-500: Raw - Diffuse Correlation Spectroscopy (DCS)
    DCS_G2 = 401
    DCS_BFI = 410

    PROCESSED = 99999


class DataTypeLabel(StrEnum):
    # fields specified in SNIRF specs
    DOD = "dOD"  # Change in optical density
    DMEAN = "dMean"  # Change in mean time-of-flight
    DVAR = "dVar"  # Change in variance (2nd central moment)
    DSKEW = "dSkew"  # Change in skewness (3rd central moment)
    MUA = "mua"  # Absorption coefficient
    MUSP = "musp"  # Scattering coefficient
    HBO = "HbO"  # Oxygenated hemoglobin (oxyhemoglobin) concentration
    HBR = "HbR"  # Deoxygenated hemoglobin (deoxyhemoglobin) concentration
    HBT = "HbT"  # Total hemoglobin concentration
    H2O = "H2O"  # Water content
    LIPID = "Lipid"  # Lipid concentration
    BFI = "BFi"  # Blood flow index
    HRF_DOD = "HRF dOD"  # Hemodynamic response function for change in optical density
    HRF_DMEAN = "HRF dMean"  # HRF for change in mean time-of-flight
    HRF_DVAR = "HRF dVar"  # HRF for change in variance (2nd central moment)
    HRF_DSKEW = "HRF dSkew"  # HRF for change in skewness (3rd central moment)
    HRF_HBO = "HRF HbO"  # Hemodynamic response function for oxyhemoglobin conc.
    HRF_HBR = "HRF HbR"  # Hemodynamic response function for deoxyhemoglobin conc.
    HRF_HBT = "HRF HbT"  # Hemodynamic response function for total hemoglobin conc.
    HRF_BFI = "HRF BFi"  # Hemodynamic response function for blood flow index

    # fields introduced by other vendors
    RAW_SATORI = "RAW"  # Satori CW_AMPLITUDE
    RAW_NIRX = "raw-DC"  # Satori CW_AMPLITUDE


# The snirf standard allows to put different data types into the same
# data element. At least Satori does this to store processing results.
# Define groups of data types which we would like to bundle in DataArrays.

DATA_TYPE_GROUPINGS = {
    (DataType.CW_AMPLITUDE, None): "unprocessed raw",
    (DataType.CW_AMPLITUDE, DataTypeLabel.RAW_NIRX): "unprocessed raw",
    # FIXME assume that there are not processed raw channels from different
    # vendors in the same data element
    (DataType.PROCESSED, DataTypeLabel.RAW_SATORI): "processed raw",
    (DataType.PROCESSED, DataTypeLabel.RAW_NIRX): "processed raw",
    (DataType.PROCESSED, DataTypeLabel.DOD): "processed dOD",
    (DataType.PROCESSED, DataTypeLabel.HBO): "processed concentrations",
    (DataType.PROCESSED, DataTypeLabel.HBR): "processed concentrations",
    (DataType.PROCESSED, DataTypeLabel.HBT): "processed concentrations",
    (DataType.PROCESSED, DataTypeLabel.H2O): "processed concentrations",
    (DataType.PROCESSED, DataTypeLabel.LIPID): "processed concentrations",
    (DataType.PROCESSED, DataTypeLabel.DMEAN): "processed central moments",
    (DataType.PROCESSED, DataTypeLabel.DVAR): "processed central moments",
    (DataType.PROCESSED, DataTypeLabel.DSKEW): "processed central moments",
    (DataType.PROCESSED, DataTypeLabel.BFI): "processed blood flow index",
    (DataType.PROCESSED, DataTypeLabel.HRF_DOD): "processed HRF dOD",
    (DataType.PROCESSED, DataTypeLabel.HRF_DMEAN): "processed HRF central moments",
    (DataType.PROCESSED, DataTypeLabel.HRF_DVAR): "processed HRF central moments",
    (DataType.PROCESSED, DataTypeLabel.HRF_DSKEW): "processed HRF central moments",
    (DataType.PROCESSED, DataTypeLabel.HRF_HBO): "processed HRF concentrations",
    (DataType.PROCESSED, DataTypeLabel.HRF_HBR): "processed HRF concentrations",
    (DataType.PROCESSED, DataTypeLabel.HRF_HBT): "processed HRF concentrations",
    (DataType.PROCESSED, DataTypeLabel.HRF_BFI): "processed HRF blood flow index",
    (DataType.PROCESSED, DataTypeLabel.MUA): "processed absorption coefficient",
    (DataType.PROCESSED, DataTypeLabel.MUSP): "processed scattering coefficient",
}

CANONICAL_NAMES = {
    "unprocessed raw": "amp",
    "processed raw": "amp",
    "processed dOD": "od",
    "processed concentrations": "conc",
    "processed central moments": "moments",
    "processed blood flow index": "bfi",
    "processed HRF dOD": "hrf_od",
    "processed HRF central moments": "hrf_moments",
    "processed HRF concentrations": "hrf_conc",
    "processed HRF blood flow index": "hrf_bfi",
    "processed absorption coefficient": "mua",
    "processed scattering coefficient": "musp",
}


def parse_data_type(value):
    if value is None:
        return None
    else:
        try:
            return DataType(value)
        except Exception:
            log.warning(f"unsupported DataType '{value}'")
            return None


def parse_data_type_label(value):
    if value is None:
        return None
    else:
        try:
            return DataTypeLabel(value)
        except Exception:
            log.warning(f"unsupported DataTypeLabel '{value}'")
            return None


def reduce_ndim_sourceLabels(sourceLabels: np.ndarray) -> list:
    """Deal with multidimensional source labels.

    snirf supports multidimensional source labels but we don't.
    This function tries to reduce n-dimensional source labels
    to a unique common prefix to obtain only one label per source
    """
    labels = []
    for i_src in range(sourceLabels.shape[0]):
        common_prefix = []

        for characters in zip(*sourceLabels[i_src, :]):
            unique = np.unique(characters)
            if len(unique) == 1:
                common_prefix.append(unique[0])
            else:
                break
        common_prefix = "".join(common_prefix)
        log.debug(common_prefix, sourceLabels[i_src, :])
        labels.append(common_prefix)

    labels = np.asarray(labels)
    unique = np.unique(labels)
    if len(unique) < len(labels):
        raise ValueError(
            "couldn't reduce n-dimensional source labels to unique common prefixes"
        )

    return labels


def labels_and_positions(probe):
    def convert_none(probe, attrname, default):
        attr = getattr(probe, attrname)
        if attr is None:
            return default
        else:
            return attr

    sourceLabels = convert_none(probe, "sourceLabels", np.asarray([], dtype=str))
    detectorLabels = convert_none(probe, "detectorLabels", np.asarray([], dtype=str))
    landmarkLabels = convert_none(probe, "landmarkLabels", np.asarray([], dtype=str))

    if sourceLabels.ndim > 1:
        sourceLabels = reduce_ndim_sourceLabels(sourceLabels)

    sourcePos3D = convert_none(probe, "sourcePos3D", np.zeros((0, 3)))
    detectorPos3D = convert_none(probe, "detectorPos3D", np.zeros((0, 3)))
    landmarkPos3D = convert_none(probe, "landmarkPos3D", np.zeros((0, 3)))[
        :, :3
    ]  # FIXME we keep only the positional columns

    if len(sourcePos3D) > 0 and len(sourceLabels) == 0:
        log.warning("generating generic source labels")
        sourceLabels = np.asarray([f"S{i+1}" for i in range(len(sourcePos3D))])

    if len(detectorPos3D) > 0 and len(detectorLabels) == 0:
        log.warning("generating generic detector labels")
        detectorLabels = np.asarray([f"D{i+1}" for i in range(len(detectorPos3D))])

    if len(landmarkLabels) != len(landmarkPos3D):
        raise ValueError("landmark positions were provided but no labels")

    return (
        sourceLabels,
        detectorLabels,
        landmarkLabels,
        sourcePos3D,
        detectorPos3D,
        landmarkPos3D,
    )


def geometry_from_probe(nirs_element: NirsElement):
    probe = nirs_element.probe

    length_unit = nirs_element.metaDataTags.LengthUnit

    (
        sourceLabels,
        detectorLabels,
        landmarkLabels,
        sourcePos3D,
        detectorPos3D,
        landmarkPos3D,
    ) = labels_and_positions(probe)

    types = (
        [cdc.PointType.SOURCE] * len(sourceLabels)
        + [cdc.PointType.DETECTOR] * len(detectorLabels)
        + [cdc.PointType.LANDMARK] * len(landmarkLabels)
    )

    labels = np.hstack([sourceLabels, detectorLabels, landmarkLabels])
    positions = np.vstack([sourcePos3D, detectorPos3D, landmarkPos3D])

    coords = {"label": ("label", labels), "type": ("label", types)}
    dims = ["label", "pos"]
    attrs = {"units": length_unit}

    if len(positions) == 0:
        result = xr.DataArray(None, coords=coords, dims=dims, attrs=attrs)
    elif len(labels) == len(positions):
        result = xr.DataArray(positions, coords=coords, dims=dims, attrs=attrs)
    else:
        raise ValueError("number of positions and labels does not match")

    result = result.set_xindex("type")
    result = result.pint.quantify()

    return result


def measurement_list_to_dataframe(
    measurement_list: MeasurementList, drop_none: bool = False
):
    fields = [
        "sourceIndex",
        "detectorIndex",
        "wavelengthIndex",
        "wavelengthActual",
        "wavelengthEmissionActual",
        "dataType",
        "dataUnit",
        "dataTypeLabel",
        "dataTypeIndex",
        "sourcePower",
        "detectorGain",
        "moduleIndex",
        "sourceModuleIndex",
        "detectorModuleIndex",
    ]

    df = pd.DataFrame([{f: getattr(ml, f) for f in fields} for ml in measurement_list])

    if drop_none:
        df = df[[i for i in df.columns if not df[i].isna().all()]]

    return df


def meta_data_tags_to_dict(nirs_element: NirsElement) -> OrderedDict[str, Any]:
    mdt = nirs_element.metaDataTags

    fields = mdt._snirf_names + mdt._unspecified_names

    return OrderedDict({f: getattr(mdt, f) for f in fields})


def stim_to_dataframe(stim: Stim):
    dfs = []

    if len(stim) == 0:
        return cdc.build_stim_dataframe()

    for st in stim:
        if st.data is None:
            tmp = cdc.build_stim_dataframe()
        else:
            columns = ["onset", "duration", "value"]
            ncols = st.data.shape[1]

            if ncols > 3:
                if (st.dataLabels is not None) and (len(st.dataLabels) == ncols):
                    for i in range(3, ncols):
                        columns.append(st.dataLabels[i])
                else:
                    for i in range(3, ncols):
                        columns.append(f"col{i}")

            tmp = pd.DataFrame(st.data, columns=columns)
            tmp["trial_type"] = st.name
        dfs.append(tmp)

    return pd.concat(dfs, ignore_index=True)


def read_aux(
    nirs_element: NirsElement, opts: dict[str, Any]
) -> OrderedDict[str, xr.DataArray]:
    result = OrderedDict()

    # units that need to be converted to pint units
    ureg = pint.UnitRegistry()
    unit_conversions = {
        'o/s': 'deg/s',
        'º/s': 'deg/s',
        'oC': 'degC',
        'Ohm': 'ohm',
        }

    for aux in nirs_element.aux:
        name = aux.name
        units = aux.dataUnit
        time_offset = aux.timeOffset

        # FIXME treat unspecified units as dimensionless quantities - Last update by AvL 31.07.24
        # Default to dimensionless if units are None
        if units is None:
            units = "1"
        else:
            # Strip whitespace
            units = units.strip()
            try:
                ureg(units)
            except pint.errors.UndefinedUnitError:
                # Convert units if not recognized
                if units in unit_conversions:
                    units = unit_conversions[units]
                else:
                    print(f"Warning: Unrecognized unit '{units}', treating as dimensionless.")
                    units = "1"

        ntimes = len(aux.time)

        aux_data = aux.dataTimeSeries

        if opts["squeeze_aux"]:
            aux_data = np.squeeze(aux_data)

        if aux_data.ndim == 1:
            dims = ["time"]
        elif aux_data.ndim == 2:
            dims = ["time", "aux_channel"]
            if aux_data.shape[1] == ntimes:
                aux_data = aux_data.transpose()
        else:
            raise ValueError("aux.dataTimeSeries must have either 1 or 2 dimensions.")

        x = xr.DataArray(
            aux_data,
            coords={"time": aux.time},
            dims=dims,
            name=name,
            attrs={"units": units, "time_offset": time_offset},
        )

        result[name] = x.pint.quantify()

    return result


def add_number_to_name(name, keys):
    """Changes name to name_<number>."""

    pat = re.compile(rf"{name}(_(\d+))?")
    max_number = 1
    for k in keys:
        if match := pat.match(k):
            groups = match.groups()
            if groups[1] is not None:
                number = int(groups[1])
                max_number = max(max_number, number)
    return f"{name}_{max_number+1:02d}"


def read_data_elements(
    data_element: DataElement, nirs_element: NirsElement, stim: pd.DataFrame
) -> list[tuple[str, NDTimeSeries]]:
    time = data_element.time

    trial_types = stim["trial_type"].drop_duplicates().values

    samples = np.arange(len(time))

    if len(time) != data_element.dataTimeSeries.shape[0]:
        raise ValueError("length of time and dataTimeSeries arrays don't match!")

    df_ml = measurement_list_to_dataframe(data_element.measurementList)
    df_ml = denormalize_measurement_list(df_ml, nirs_element)

    # unique_data_types = df_ml[["dataType", "dataTypeLabel"]].drop_duplicates()
    data_types = df_ml[["dataType", "dataTypeLabel"]]
    data_types = data_types.transform(
        {"dataType": parse_data_type, "dataTypeLabel": parse_data_type_label}
    )
    df_ml["data_type_group"] = [
        DATA_TYPE_GROUPINGS[tuple(r)] for r in data_types.to_numpy()
    ]

    if len(df_ml["data_type_group"].drop_duplicates()) > 1:
        log.warning("found data element with multiple data types. These will be split.")

    data_arrays = []

    for data_type_group, df in df_ml.groupby("data_type_group"):
        canonical_name = CANONICAL_NAMES[data_type_group]

        has_wavelengths = not pd.isna(df.wavelength).all()
        has_chromo = not pd.isna(df.chromo).all()

        is_hrf = (not pd.isna(df.dataTypeIndex).all()) and ("HRF" in data_type_group)

        if has_wavelengths and not has_chromo:
            other_dim = "wavelength"
        elif has_chromo and not has_wavelengths:
            other_dim = "chromo"
        elif not has_chromo and not has_wavelengths:
            raise ValueError(
                "found channel for which neither wavelength nor "
                "chromophore is defined."
            )
        else:
            raise NotImplementedError(
                "found channel for which both wavelength "
                "and chromophore are defined."
            )

        df_coords = {}
        df_coords["channel"] = df[["channel", "source", "detector"]].drop_duplicates()
        df_coords[other_dim] = df[[other_dim]].drop_duplicates()

        unique_channel = list(df_coords["channel"]["channel"])
        unique_other_dim = list(df[other_dim].drop_duplicates())

        df["index_channel"] = [unique_channel.index(c) for c in df.channel]
        df["index_other_dim"] = [unique_other_dim.index(c) for c in df[other_dim]]

        coords = {}
        coords["time"] = ("time", time)
        coords["samples"] = ("time", samples)
        coords["channel"] = ("channel", df_coords["channel"]["channel"])
        coords["source"] = ("channel", df_coords["channel"]["source"])
        coords["detector"] = ("channel", df_coords["channel"]["detector"])
        coords[other_dim] = (other_dim, unique_other_dim)

        ts2d = data_element.dataTimeSeries

        units = df.dataUnit.unique().item()
        # FIXME treat unspecified units as dimensionless quantities.
        if units is None:
            units = "1"

        if is_hrf:
            channel_trial_types = trial_types[df["dataTypeIndex"].values - 1]
            used_trial_types = np.unique(channel_trial_types).tolist()
            df["index_trial_type"] = [
                used_trial_types.index(i) for i in channel_trial_types
            ]

            ts4d = np.zeros(
                (
                    len(unique_channel),
                    len(unique_other_dim),
                    len(used_trial_types),
                    len(time),
                ),
                dtype=data_element.dataTimeSeries.dtype,
            )

            for index, row in df.iterrows():
                ts4d[
                    row.index_channel, row.index_other_dim, row.index_trial_type, :
                ] = ts2d[:, index]

            coords["trial_type"] = used_trial_types

            da = xr.DataArray(
                ts4d,
                dims=["channel", other_dim, "trial_type", "time"],
                coords=coords,
                attrs={
                    "units": units,
                    "data_type_group": data_type_group,
                },
            )

        else:
            ts3d = np.zeros(
                (len(unique_channel), len(unique_other_dim), len(time)),
                dtype=data_element.dataTimeSeries.dtype,
            )

            for index, row in df.iterrows():
                ts3d[row.index_channel, row.index_other_dim, :] = ts2d[:, index]

            da = xr.DataArray(
                ts3d,
                dims=["channel", other_dim, "time"],
                coords=coords,
                attrs={
                    "units": units,
                    "data_type_group": data_type_group,
                },
            )
        da = da.pint.quantify()

        time_units = nirs_element.metaDataTags.TimeUnit
        try:
            da = da.pint.quantify({"time": time_units})
        except ValueError:
            pass

        data_arrays.append((canonical_name, da))

    return data_arrays


def _get_time_coords(
    nirs_element: NirsElement,
    data_element: DataElement,
    df_measurement_list: pd.DataFrame,
) -> dict[str, ArrayLike]:
    time = data_element.time
    time_unit = nirs_element.metaDataTags.TimeUnit

    if len(time) != data_element.dataTimeSeries.shape[0]:
        raise ValueError("length of time and dataTimeSeries arrays don't match!")

    coordinates = {
        "time": ("time", xr.DataArray(time, attrs={"units": time_unit})),
        "samples": ("time", np.arange(len(time))),
    }
    indices = None
    return indices, coordinates


def _get_channel_coords(
    nirs_element: NirsElement,
    df_measurement_list: pd.DataFrame,
) -> tuple[ArrayLike, dict[str, ArrayLike]]:
    sourceLabels, detectorLabels, landmarkLabels, _, _, _ = labels_and_positions(
        nirs_element.probe
    )

    df_measurement_list = denormalize_measurement_list(
        df_measurement_list, nirs_element
    )

    coordinates = {
        "channel": ("channel", df_measurement_list["channel"]),
        "source": ("channel", df_measurement_list["source"]),
        "detector": ("channel", df_measurement_list["detector"]),
    }
    indices = None
    return indices, coordinates


def read_nirs_element(nirs_element, opts):
    geo3d = geometry_from_probe(nirs_element)
    stim = stim_to_dataframe(nirs_element.stim)

    timeseries = OrderedDict()
    measurement_lists = OrderedDict()

    for data_element in nirs_element.data:
        df_ml = measurement_list_to_dataframe(
            data_element.measurementList, drop_none=False
        )
        df_ml = denormalize_measurement_list(df_ml, nirs_element)
        df_ml.dropna(axis=1)

        for name, ts in read_data_elements(data_element, nirs_element, stim):
            if name in timeseries:
                name = add_number_to_name(name, timeseries.keys())
            timeseries[name] = ts
            measurement_lists[name] = df_ml

    aux = read_aux(nirs_element, opts)

    meta_data = meta_data_tags_to_dict(nirs_element)

    # measurement_lists = []
    # for data_element in nirs_element.data:
    #    df_ml = measurement_list_to_dataframe(
    #        data_element.measurementList, drop_none=False
    #    )
    #    df_ml = denormalize_measurement_list(df_ml, nirs_element)
    #    df_ml.dropna(axis=1)
    #    measurement_lists.append(df_ml)

    # ne = Element(
    #    timeseries, stim, geo3d, None, aux, meta_data, measurement_lists
    # )  # FIXME geo2d

    # FIXME measurement lists
    rec = cdc.Recording(
        timeseries=timeseries,
        geo3d=geo3d,
        stim=stim,
        aux_ts=aux,
        meta_data=meta_data,
        _measurement_lists=measurement_lists,
    )

    return rec


def read_snirf(fname: Path | str, squeeze_aux=False) -> list[cdc.Recording]:
    opts = {"squeeze_aux": squeeze_aux}

    if isinstance(fname, Path):
        fname = str(fname)

    with Snirf(fname, "r") as s:
        return [read_nirs_element(ne, opts) for ne in s.nirs]


def denormalize_measurement_list(df_ml: pd.DataFrame, nirs_element: NirsElement):
    sourceLabels, detectorLabels, landmarkLabels, _, _, _ = labels_and_positions(
        nirs_element.probe
    )
    wavelengths = nirs_element.probe.wavelengths

    if (df_ml.sourceIndex < 1).any() or (df_ml.detectorIndex < 1).any():
        raise ValueError(
            "measurement list has row(s) for which source or detector index < 1."
        )

    chromo_types = [
        DataTypeLabel.HBO,
        DataTypeLabel.HBR,
        DataTypeLabel.HBT,
        DataTypeLabel.LIPID,
    ]

    hrf_chromo_types = {
        DataTypeLabel.HRF_HBO: DataTypeLabel.HBO,
        DataTypeLabel.HRF_HBR: DataTypeLabel.HBR,
        DataTypeLabel.HRF_HBT: DataTypeLabel.HBT,
    }

    new_columns = []
    for _, row in df_ml.iterrows():
        sl = sourceLabels[int(row["sourceIndex"]) - 1]
        dl = detectorLabels[int(row["detectorIndex"]) - 1]
        cl = f"{sl}{dl}"
        if not ((row["wavelengthIndex"] == -1) or (row["wavelengthIndex"] is None)):
            wl = wavelengths[int(row["wavelengthIndex"]) - 1]
        else:
            wl = np.nan

        if row["dataTypeLabel"] in chromo_types:
            ch = DataTypeLabel(row["dataTypeLabel"])
        elif row["dataTypeLabel"] in hrf_chromo_types:
            ch = hrf_chromo_types[row["dataTypeLabel"]]
        else:
            ch = None

        new_columns.append((cl, sl, dl, wl, ch))

    new_columns = pd.DataFrame(
        new_columns, columns=["channel", "source", "detector", "wavelength", "chromo"]
    )

    result = pd.concat((df_ml, new_columns), axis="columns")
    return result


def measurement_list_from_stacked(
    stacked_array,
    data_type,
    trial_types,
    stacked_channel="snirf_channel",
    source_labels=None,
    detector_labels=None,
    wavelengths=None,
):
    if source_labels is None:
        source_labels = list(np.unique(stacked_array.source.values))
    if detector_labels is None:
        detector_labels = list(np.unique(stacked_array.detector.values))
    if wavelengths is None:
        wavelengths = []

        if "wavelength" in stacked_array.coords:
            wavelengths = list(np.unique(stacked_array.wavelength.values))

    nchannel = stacked_array.sizes[stacked_channel]

    ml = dict()
    ml["sourceIndex"] = [
        source_labels.index(s) + 1 for s in stacked_array.source.values
    ]
    ml["detectorIndex"] = [
        detector_labels.index(d) + 1 for d in stacked_array.detector.values
    ]

    if data_type == "amplitude":
        ml["dataType"] = [DataType.CW_AMPLITUDE.value] * nchannel
    elif data_type == "od":
        ml["dataType"] = [DataType.PROCESSED.value] * nchannel
        ml["dataTypeLabel"] = ["dOD"] * nchannel
    elif data_type == "concentration":
        ml["dataType"] = [DataType.PROCESSED.value] * nchannel
        ml["dataTypeLabel"] = stacked_array.chromo.values
    elif data_type == "hrf":
        ml["dataType"] = [DataType.PROCESSED.value] * nchannel

        if "chromo" in stacked_array.coords:
            dtl_map = {
                "HbO": DataTypeLabel.HRF_HBO,
                "HbR": DataTypeLabel.HRF_HBR,
                "HbT": DataTypeLabel.HRF_HBT,
            }
            ml["dataTypeLabel"] = [dtl_map[c] for c in stacked_array.chromo.values]
        elif "wavelength" in stacked_array.coords:
            ml["dataTypeLabel"] = [DataTypeLabel.HRF_DOD] * nchannel

        ml["dataTypeIndex"] = [
            trial_types.index(tt) + 1 for tt in stacked_array.trial_type.values
        ]

    if "wavelength" in stacked_array.coords:
        wavelengths = list(np.unique(stacked_array.wavelength.values))
        ml["wavelengthIndex"] = [
            wavelengths.index(w) + 1 for w in stacked_array.wavelength.values
        ]

    ml["dataUnit"] = [stacked_array.attrs["units"]] * nchannel

    ml = pd.DataFrame(ml)

    return source_labels, detector_labels, wavelengths, ml


def _write_recordings(snirf_file: Snirf, rec: cdc.Recording):
    # create and populate nirs element
    snirf_file.nirs.appendGroup()
    ne = snirf_file.nirs[-1]
<<<<<<< HEAD

    # meta data
    for k, v in rec.meta_data.items():
        setattr(ne.metaDataTags, k, v)

    geo3d = rec.geo3d.pint.dequantify()
    ne.metaDataTags.LengthUnit = geo3d.attrs["units"]

    # probe information
    ne.probe.sourceLabels = rec.source_labels
    ne.probe.detectorLabels = rec.detector_labels
    ne.probe.wavelengths = rec.wavelengths

    ne.probe.sourcePos3D = geo3d.loc[rec.source_labels]
    ne.probe.detectorPos3D = geo3d.loc[rec.detector_labels]

=======

    # meta data
    for k, v in rec.meta_data.items():
        setattr(ne.metaDataTags, k, v)

    geo3d = rec.geo3d.pint.dequantify()
    ne.metaDataTags.LengthUnit = geo3d.attrs["units"]

    # probe information
    ne.probe.sourceLabels = rec.source_labels
    ne.probe.detectorLabels = rec.detector_labels
    ne.probe.wavelengths = rec.wavelengths

    ne.probe.sourcePos3D = geo3d.loc[rec.source_labels]
    ne.probe.detectorPos3D = geo3d.loc[rec.detector_labels]

>>>>>>> dcc10f83
    trial_types = list(rec.stim["trial_type"].drop_duplicates())

    for key, timeseries in rec.timeseries.items():
        data_type = rec.get_timeseries_type(key)

        if data_type not in ["amplitude", "od", "concentration", "hrf"]:
            raise ValueError(
                "data_type must be either 'amplitude', 'od','concentration' or 'hrf'."
            )

        other_dim = None

        if "wavelength" in timeseries.dims:
            other_dim = "wavelength"
        elif "chromo" in timeseries.dims:
            other_dim = "chromo"
        else:
            raise ValueError(
                "expect timeseries with either 'wavelength' or 'chromo' dimensions"
            )

        if data_type == "hrf":
            if "trial_type" not in timeseries.dims:
                raise ValueError(
                    "to store HRFs the timeseries needs a 'trial_type' dimension"
                )
            assert timeseries.ndim == 4
            assert "channel" in timeseries.dims
            if "reltime" in timeseries.dims:
                timeseries = timeseries.rename({"reltime": "time"})
            elif "time" in timeseries.dims:
                pass
            else:
                raise ValueError("timeseries needs 'time' or 'reltime' dimension.")

            dims_to_stack = ["trial_type", "channel", other_dim]
        else:
            assert timeseries.ndim == 3
            assert "channel" in timeseries.dims
            assert "time" in timeseries.dims

            dims_to_stack = ["channel", other_dim]

        stacked_array = timeseries.stack({"snirf_channel": dims_to_stack})
        stacked_array = stacked_array.transpose("time", "snirf_channel")
        stacked_array = stacked_array.pint.dequantify()

        # FIXME refactor
        _, _, _, df_ml = measurement_list_from_stacked(
            stacked_array,
            data_type,
            trial_types,
            source_labels=rec.source_labels,
            detector_labels=rec.detector_labels,
            wavelengths=rec.wavelengths,
        )

        # create and populate data element
        ne.data.appendGroup()
        data = ne.data[-1]

        data.dataTimeSeries = stacked_array.values
        data.time = stacked_array.time.values

        # build measurement list
        for i, row in df_ml.iterrows():
            data.measurementList.appendGroup()
            ml = data.measurementList[-1]
            for k, v in row.items():
                setattr(ml, k, v)

    # save stimulus
    for trial_type in trial_types:
        df = rec.stim[rec.stim.trial_type == trial_type]
        ne.stim.appendGroup()
        stim_group = ne.stim[-1]
        df = df.drop(columns="trial_type")
        assert all(df.columns[:3] == ["onset", "duration", "value"])
<<<<<<< HEAD

        stim_group.data = df.values
        stim_group.name = trial_type

        if len(df.columns) > 3:
            stim_group.dataLabels = list(df.columns[3:])

    # save aux

    for aux_name, aux_array in rec.aux_ts.items():
        ne.aux.appendGroup()
        aux_group = ne.aux[-1]

        aux_array = aux_array.pint.dequantify()

        aux_group.name = aux_name
        aux_group.dataTimeSeries = aux_array
        aux_group.dataUnit = aux_array.attrs["units"]
        # FIXME add checks that time units match those in metaDataTags
        aux_group.time = aux_array.time
        aux_group.timeOffset = aux_array.attrs["time_offset"]

=======

        stim_group.data = df.values
        stim_group.name = trial_type

        if len(df.columns) > 3:
            stim_group.dataLabels = list(df.columns[3:])

    # save aux

    for aux_name, aux_array in rec.aux_ts.items():
        ne.aux.appendGroup()
        aux_group = ne.aux[-1]

        aux_array = aux_array.pint.dequantify()

        aux_group.name = aux_name
        aux_group.dataTimeSeries = aux_array
        aux_group.dataUnit = aux_array.attrs["units"]
        # FIXME add checks that time units match those in metaDataTags
        aux_group.time = aux_array.time
        aux_group.timeOffset = aux_array.attrs["time_offset"]
>>>>>>> dcc10f83

def write_snirf(
    fname: Path | str,
    recordings: cdc.Recording | list[cdc.Recording],
):
    if isinstance(fname, Path):
        fname = str(fname)

    if isinstance(recordings, cdc.Recording):
        recordings = [recordings]

    with Snirf(fname, "w") as fout:
        for rec in recordings:
            _write_recordings(fout, rec)

        fout.save()<|MERGE_RESOLUTION|>--- conflicted
+++ resolved
@@ -766,7 +766,6 @@
     # create and populate nirs element
     snirf_file.nirs.appendGroup()
     ne = snirf_file.nirs[-1]
-<<<<<<< HEAD
 
     # meta data
     for k, v in rec.meta_data.items():
@@ -783,24 +782,6 @@
     ne.probe.sourcePos3D = geo3d.loc[rec.source_labels]
     ne.probe.detectorPos3D = geo3d.loc[rec.detector_labels]
 
-=======
-
-    # meta data
-    for k, v in rec.meta_data.items():
-        setattr(ne.metaDataTags, k, v)
-
-    geo3d = rec.geo3d.pint.dequantify()
-    ne.metaDataTags.LengthUnit = geo3d.attrs["units"]
-
-    # probe information
-    ne.probe.sourceLabels = rec.source_labels
-    ne.probe.detectorLabels = rec.detector_labels
-    ne.probe.wavelengths = rec.wavelengths
-
-    ne.probe.sourcePos3D = geo3d.loc[rec.source_labels]
-    ne.probe.detectorPos3D = geo3d.loc[rec.detector_labels]
-
->>>>>>> dcc10f83
     trial_types = list(rec.stim["trial_type"].drop_duplicates())
 
     for key, timeseries in rec.timeseries.items():
@@ -879,7 +860,6 @@
         stim_group = ne.stim[-1]
         df = df.drop(columns="trial_type")
         assert all(df.columns[:3] == ["onset", "duration", "value"])
-<<<<<<< HEAD
 
         stim_group.data = df.values
         stim_group.name = trial_type
@@ -902,29 +882,6 @@
         aux_group.time = aux_array.time
         aux_group.timeOffset = aux_array.attrs["time_offset"]
 
-=======
-
-        stim_group.data = df.values
-        stim_group.name = trial_type
-
-        if len(df.columns) > 3:
-            stim_group.dataLabels = list(df.columns[3:])
-
-    # save aux
-
-    for aux_name, aux_array in rec.aux_ts.items():
-        ne.aux.appendGroup()
-        aux_group = ne.aux[-1]
-
-        aux_array = aux_array.pint.dequantify()
-
-        aux_group.name = aux_name
-        aux_group.dataTimeSeries = aux_array
-        aux_group.dataUnit = aux_array.attrs["units"]
-        # FIXME add checks that time units match those in metaDataTags
-        aux_group.time = aux_array.time
-        aux_group.timeOffset = aux_array.attrs["time_offset"]
->>>>>>> dcc10f83
 
 def write_snirf(
     fname: Path | str,
