"""Functions for generating synthetic hemodynamic response functions."""

from __future__ import annotations
import random

import numpy as np
import pandas as pd
import pyvista as pv
import scipy.stats as stats
import xarray as xr
from typing import Annotated
import cedalion.dataclasses as cdc
import cedalion.dataclasses.geometry as cdg
import cedalion.imagereco.forward_model as cfm
import cedalion.plots
import cedalion.typing as cdt
from cedalion import Quantity, units
import cedalion.models.glm as glm
from cedalion.models.glm.basis_functions import TemporalBasisFunction


<<<<<<< HEAD
def build_spatial_activation(
=======
def generate_hrf(
    time_axis: xr.DataArray,
    stim_dur: Quantity = 10 * units.seconds,
    params_basis: list = [0.1000, 3.0000, 1.8000, 3.0000],
    scale: list = [10 * units.micromolar, -4 * units.micromolar],
):
    """Generates HRF basis functions for different chromophores.

    This function calculates the HRF basis functions using gamma distributions. It
    supports adjusting the response scale for HbO and HbR using parameters provided in
    `params_basis` and `scale`.

    Args:
        time_axis: The time axis for the resulting HRF.
        stim_dur: Duration of the stimulus.
        params_basis (list of float): Parameters for tau and sigma for the modified
            gamma function for each chromophore. Expected to be a flat list where pairs
            represent [tau, sigma] for each chromophore.
        scale (list of float): Scaling factors for each chromophore, typically
            [HbO scale, HbR scale].

    Returns:
        xarray.DataArray: A DataArray object with dimensions "time" and "chromo",
            containing the HRF basis functions for each chromophore.

    Initial Contributors:
        - Laura Carlton | lcarlton@bu.edu | 2024
        - Thomas Fischer | t.fischer.1@campus.tu-berlin.de | 2024
    """

    time_axis = time_axis - time_axis[0]
    stim_dur = (stim_dur / units.seconds).to_base_units().magnitude
    scale[0] = (scale[0] / units.molar).to_base_units().magnitude
    scale[1] = (scale[1] / units.molar).to_base_units().magnitude

    n_conc = len(params_basis) // 2
    if scale is None:
        scale = np.ones(n_conc).tolist()
    if n_conc != len(scale):
        raise ValueError(
            f"Length of `params_basis` ({len(params_basis)}) must be twice the length"
            f" of `scale` ({len(scale)})"
        )
    if stim_dur > time_axis[-1]:
        raise Warning(
            "Stimulus duration is longer than the time axis. The stimulus will be "
            "cut off."
        )

    tHRF_gamma = time_axis[time_axis <= stim_dur]
    boxcar = xr.DataArray(
        np.zeros(len(tHRF_gamma)), dims=["time"], coords={"time": tHRF_gamma}
    )
    boxcar.loc[boxcar["time"] <= stim_dur] = 1
    boxcar.loc[boxcar["time"] < 0] = 0

    stimulus = np.zeros((len(time_axis), n_conc))

    for iConc in range(n_conc):
        tau = params_basis[iConc * 2]
        sigma = params_basis[iConc * 2 + 1]

        gamma = (np.exp(1) * (tHRF_gamma - tau) ** 2 / sigma**2) * np.exp(
            -((tHRF_gamma - tau) ** 2) / sigma**2
        )
        gamma = xr.DataArray(gamma, dims=["time"], coords={"time": tHRF_gamma})
        gamma = gamma.where(gamma["time"] >= 0, 0)

        if tHRF_gamma[0] < tau:
            gamma = gamma.where(gamma["time"] >= tau, 0)

        convolved = signal.convolve(boxcar, gamma, mode="full")

        convolved = convolved[: len(time_axis)]
        normalized = convolved / np.max(np.abs(convolved)) * scale[iConc]
        stimulus[: convolved.size, iConc] = normalized[: len(time_axis)]

    tbasis = xr.DataArray(
        stimulus,
        dims=["time", "chromo"],
        coords={"time": time_axis, "chromo": ["HbO", "HbR"][:n_conc]},
    ).T
    tbasis = tbasis.assign_coords(samples=("time", np.arange(len(time_axis))))
    tbasis.pint.units = cedalion.units.molar

    return tbasis


def build_blob(
>>>>>>> 8262cc28
    head_model: cfm.TwoSurfaceHeadModel,
    seed_vertex: int,
    spatial_scale: Quantity = 1 * units.cm,
    intensity_scale: Quantity = 1 * units.micromolar,
    hbr_scale: float = None,
    m: float = 10.0,
):
    """Generates a spatial activation at a seed vertex.

    This function generates a blob of activity on the brain surface.
    The blob is centered at the seed vertex.
    Geodesic distances, and therefore also the blob, can be distorded
    due to mesh decimation or unsuitable m value.

    Args:
        head_model (cfm.TwoSurfaceHeadModel): Head model with brain and scalp surfaces.
        seed_vertex (int): Index of the seed vertex.
        spatial_scale (Quantity): Scale of the spatial size.
        intensity_scale (Quantity): Scaling factor for the intensity of the blob.
        hbr_scale (float): Scaling factor for HbR relative to HbO. If None, the blob
            will have no concentration dimension and only represent HbO.
        m (float): Geodesic distance parameter. Larger values of m will smooth &
            regularize the distance computation. Smaller values of m will roughen and
            will usually increase error in the distance computation.

    Returns:
<<<<<<< HEAD
        xr.DataArray: Spatial image with activation values for each vertex.

=======
        xr.DataArray: Blob image with activation values for each vertex.

    Initial Contributors:
        - Thomas Fischer | t.fischer.1@campus.tu-berlin.de | 2024

    """

    scale = (scale / head_model.brain.units).to_base_units().magnitude

    seed_lm = head_model.landmarks.sel(label=landmark).pint.dequantify()
    seed_vertex = head_model.brain.mesh.kdtree.query(seed_lm)[1]

    cortex_surface = cdg.PycortexSurface.from_trimeshsurface(head_model.brain)

    distances_from_seed = cortex_surface.geodesic_distance([seed_vertex], m=m)
    # distances can be distord due to mesh decimation or unsuitable m value

    norm_pdf = stats.norm(scale=scale).pdf

    blob_img = norm_pdf(distances_from_seed)
    blob_img = blob_img / np.max(blob_img)
    blob_img = xr.DataArray(blob_img, dims=["vertex"])

    return blob_img


def hrfs_from_image_reco(
    blob: xr.DataArray,
    hrf_model: xr.DataArray,
    Adot: xr.DataArray,
):
    """Maps an activation blob on the brain to HRFs in channel space.

    Args:
        blob (xr.DataArray): Activation values for each vertex.
        hrf_model (xr.DataArray): HRF model for HbO and HbR.
        Adot (xr.DataArray): Sensitivity matrix for the forward model.

    Returns:
        cdt.NDTimeseries: HRFs in channel space.

>>>>>>> 8262cc28
    Initial Contributors:
        - Thomas Fischer | t.fischer.1@campus.tu-berlin.de | 2024

    """

    spatial_scale_unit = (
        (spatial_scale / head_model.brain.units).to_base_units().magnitude
    )

    seed_pos = head_model.brain.mesh.vertices[seed_vertex]

    # if the mesh is not contiguous:
    # only calculate distances on the submesh on which the seed vertex lies

    # get a list of the distinct submeshes
    mesh_split = head_model.brain.mesh.split(only_watertight=False)

    # check in which submesh the seed vertex is
    for i, submesh in enumerate(mesh_split):
        if seed_pos in submesh.vertices:
            break

    # get index of the seed vertex in the submesh
    seed_vertex = np.where((submesh.vertices == seed_pos).all(axis=1))[0]

    # create a pycortex surface of the submesh to calculate geodesic distances
    cortex_surface = cdg.PycortexSurface(
        cdg.SimpleMesh(submesh.vertices, submesh.faces),
        crs=head_model.brain.crs,
        units=head_model.brain.units,
    )
    distances_on_submesh = cortex_surface.geodesic_distance([seed_vertex], m=m)

    # find indices of submesh in original mesh
    # convert meshes into set of tuples for fast lookup
    submesh_set = set(map(tuple, submesh.vertices))
    submesh_indices = [
        i
        for i, coord in enumerate(map(tuple, head_model.brain.mesh.vertices))
        if coord in submesh_set
    ]

    # set distances on vertices outside of the submesh to inf
    distances_from_seed = np.ones(head_model.brain.mesh.vertices.shape[0]) * np.inf
    distances_from_seed[submesh_indices] = distances_on_submesh

    # plug the distances in a normal distribution
    norm_pdf = stats.norm(scale=spatial_scale_unit).pdf

<<<<<<< HEAD
    blob_img = norm_pdf(distances_from_seed)
    blob_img = blob_img / np.max(blob_img)
    blob_img = xr.DataArray(blob_img, dims=["vertex"])
=======
    Returns:
        xr.DataArray: Combined image of HbO and HbR responses across all vertices for
            all time points.

    Initial Contributors:
        - Laura Carlton | lcarlton@bu.edu | 2024
        - Thomas Fischer | t.fischer.1@campus.tu-berlin.de | 2024
>>>>>>> 8262cc28

    if hbr_scale is not None:
        blob_img = np.stack([blob_img, blob_img * hbr_scale], axis=1)
        blob_img = xr.DataArray(
            blob_img,
            dims=["vertex", "chromo"],
            coords={"chromo": ["HbO", "HbR"]},
        )

    blob_img = blob_img * intensity_scale

    blob_img = blob_img.pint.to(units.molar)

    return blob_img


def build_stim_df(
    max_time: Annotated[Quantity, "[time]"],
    max_num_stims: int = None,
    trial_types: list[str] = ["Stim"],
    min_stim_dur: Annotated[Quantity, "[time]"] = 10 * units.seconds,
    max_stim_dur: Annotated[Quantity, "[time]"] = 10 * units.seconds,
    min_interval: Annotated[Quantity, "[time]"] = 10 * units.seconds,
    max_interval: Annotated[Quantity, "[time]"] = 30 * units.seconds,
    min_stim_value: float = 1.0,
    max_stim_value: float = 1.0,
    order: str = "alternating",
):
    """Generates a DataFrame for stimulus metadata based on provided parameters.

    Stimuli can be added in an 'alternating' or 'random' order, and the inter-stimulus
    interval (ISI) is chosen randomly between the minimum and maximum allowed intervals.

    Args:
        max_time (Quantity): Maximum total duration for the stimuli.
        max_num_stims (int): Maximum number of stimuli to be added for each trial type.
        trial_types (list): List of different trial types.
        min_stim_dur (Quantity): Minimum duration of the stimulus.
        max_stim_dur (Quantity): Maximum duration of the stimulus.
        min_interval (Quantity): Minimum inter-stimulus interval.
        max_interval (Quantity): Maximum inter-stimulus interval.
        min_stim_value (float): Minimum amplitude-value of the stimulus.
        max_stim_value (float): Maximum amplitude-value of the stimulus.
        order (str): Order of adding Stims; 'alternating' or 'random'.

    Returns:
        pd.DataFrame: DataFrame containing stimulus metadata.

    Initial Contributors:
        - Laura Carlton | lcarlton@bu.edu | 2024
        - Thomas Fischer | t.fischer.1@campus.tu-berlin.de | 2024
    """

    # Calculate a default number of stimuli if not provided, based on max_time
    if max_num_stims is None:
        max_num_stims = int(
            (max_time / ((min_stim_dur + min_interval) * len(trial_types)))
            .to_base_units()
            .magnitude
        )

    # Convert all time-related quantities to their base units (seconds)
    min_stim_dur = (min_stim_dur / units.seconds).to_base_units().magnitude
    max_stim_dur = (max_stim_dur / units.seconds).to_base_units().magnitude
    min_interval = (min_interval / units.seconds).to_base_units().magnitude
    max_interval = (max_interval / units.seconds).to_base_units().magnitude
    max_time = (max_time / units.seconds).to_base_units().magnitude

    current_time = round(random.uniform(min_interval, max_interval), 2)
    onset_times = []
    onset_trial_types = []
    stim_durations = []
    stim_values = []

    trial_types = [str(tt) for tt in trial_types]
    order = order.lower()

    if order not in ["alternating", "random"]:
        raise ValueError(
            f"Invalid order '{order}'. Must be either 'alternating' or 'random'."
        )

    if order == "alternating":
        stim_index = 0
        while stim_index < max_num_stims:
            for trial_type in trial_types:
                stim_dur = round(random.uniform(min_stim_dur, max_stim_dur), 2)
                interval = round(random.uniform(min_interval, max_interval), 2)
                next_time = current_time + stim_dur + interval
                if next_time > max_time:
                    # break the outer loop
                    stim_index = max_num_stims
                    break
                stim_durations.append(stim_dur)
                onset_times.append(current_time)
                onset_trial_types.append(trial_type)
                stim_val = round(random.uniform(min_stim_value, max_stim_value), 2)
                stim_values.append(stim_val)
                current_time = next_time
            stim_index += 1

    elif order == "random":
        stims_left = {trial_type: max_num_stims for trial_type in trial_types}
        while any(stims_left.values()):
            trial_type = random.choices(
                list(trial_types),
                weights=[stims_left[tt] for tt in trial_types],
            )[0]
            stim_dur = round(random.uniform(min_stim_dur, max_stim_dur), 2)
            interval = round(random.uniform(min_interval, max_interval), 2)
            next_time = current_time + stim_dur + interval
            if next_time > max_time:
                break
            stim_durations.append(stim_dur)
            onset_times.append(current_time)
            onset_trial_types.append(trial_type)
            stim_val = round(random.uniform(min_stim_value, max_stim_value), 2)
            stim_values.append(stim_val)
            current_time = next_time
            stims_left[trial_type] -= 1

    # Create the DataFrame with onset, duration, and trial type info
    stim_df = pd.DataFrame(
        {
            "onset": onset_times,
            "duration": stim_durations,
            "value": stim_values,
            "trial_type": onset_trial_types,
        }
    )

    return stim_df


@cdc.validate_schemas
def build_synthetic_hrf_timeseries(
    ts: cdt.NDTimeSeries,
    stim_df: pd.DataFrame,
    basis_fct: TemporalBasisFunction,
    spatial_pattern: xr.DataArray,
):
    """Builds a synthetic HRF timeseries based on the provided data.

    Args:
        ts (cdt.NDTimeSeries): Timeseries data.
        stim_df (pd.DataFrame): DataFrame containing stimulus metadata.
        basis_fct (TemporalBasisFunction): Temporal basis function defining the HRF.
        spatial_pattern (xr.DataArray): Spatial activation pattern (intensity scaling
                                        for each vertex/channel and trial type).

    Returns:
<<<<<<< HEAD
        cdt.NDTimeSeries: Synthetic HRF timeseries.

=======
        cdt.NDTimeSeries: OD data with HRFs added based on the stimulus dataframe.

    Initial Contributors:
        - Laura Carlton | lcarlton@bu.edu | 2024
        - Thomas Fischer | t.fischer.1@campus.tu-berlin.de | 2024
    """

    if "trial_type" not in hrfs.dims:
        hrfs = hrfs.expand_dims("trial_type").assign_coords(trial_type=["Stim"])

    od = od.transpose("channel", "wavelength", "time")
    hrfs = hrfs.transpose("channel", "wavelength", "time", "trial_type")

    units_od = od.pint.units

    hrfs = hrfs.pint.dequantify()
    od_w_hrf = od.pint.dequantify().copy()

    n_tpts_hrf = len(hrfs.time)
    n_tpts_data = len(od.time)
    time_axis = od.time

    for _, stim_info in stim_df.iterrows():
        current_time = stim_info["onset"]
        trial_type = stim_info["trial_type"]

        onset_idx = (np.abs(time_axis - current_time)).argmin("time")

        # Stop if the stimulus goes past the data length
        if onset_idx + n_tpts_hrf > n_tpts_data:
            print(
                f"Stimulus goes past data length. Onset time: {current_time}. "
                "Stopping loop..."
            )
            break

        # Add the HRF at this onset index
        od_w_hrf[:, :, int(onset_idx) : int(onset_idx + n_tpts_hrf)] += hrfs.sel(
            {"trial_type": trial_type}
        ).values

    return od_w_hrf.pint.quantify(units_od)


@cdc.validate_schemas
def hrf_to_long_channels(
    hrf_model: xr.DataArray,
    y: cdt.NDTimeSeries,
    geo3d: xr.DataArray,
    ss_tresh: Quantity = 1.5 * units.cm,
):
    """Add HRFs to optical density (OD) data in channel space.

    Broadcasts the HRF model to long channels based on the source-detector distances.
    Short channel hrfs are filled with zeros.

    Args:
        hrf_model (xr.DataArray): HRF model with dimensions ["time", "wavelength"].
        y (cdt.NDTimeSeries): Raw amp / OD / Chromo timeseries data with dimensions
            ["channel", "time"].
        geo3d (xr.DataArray): 3D coordinates of sources and detectors.
        ss_tresh (Quantity): Threshold for short/long channels.

    Returns:
        xr.DataArray: HRFs in channel space with dimensions
            ["channel", "time", "wavelength"].

>>>>>>> 8262cc28
    Initial Contributors:
        - Thomas Fischer | t.fischer.1@campus.tu-berlin.de | 2024
    """

    hrf_regs = glm.design_matrix.make_hrf_regressors(ts, stim_df, basis_fct)
    hrf_regs *= stim_df.value.max()

    # remove HRF prefix from regressor names
    hrf_regs = hrf_regs.assign_coords(
        regressor=[
            regressor.removeprefix("HRF ") for regressor in hrf_regs.regressor.values
        ]
    )
    hrf_regs = hrf_regs.rename({"regressor": "trial_type"})

    # create [time x channel/voxel x wavelength/chromo] array for each trial type
    result = spatial_pattern * hrf_regs

    return result


def get_colors(
    activations: xr.DataArray,
    vertex_colors: np.array,
    log_scale: bool = False,
    max_scale: float = None,
):
    """Maps activations to colors for visualization.

    Args:
        activations (xr.DataArray): Activation values for each vertex.
        vertex_colors (np.array): Vertex color array of the brain mesh.
        log_scale (bool): Whether to map activations on a logarithmic scale.
        max_scale (float): Maximum value to scale the activations.

    Returns:
        np.array: New vertex color array with same shape as `vertex_colors`.
    """

    if not isinstance(activations, np.ndarray):
        activations = activations.pint.dequantify()
    # linear scale:
    if max_scale is None:
        max_scale = activations.max()
    activations = (activations / max_scale) * 255
    # map on a logarithmic scale to the range [0, 255]
    if log_scale:
        activations = np.log(activations + 1)
        activations = (activations / max_scale) * 255
    activations = activations.astype(np.uint8)
    colors = np.zeros((vertex_colors.shape), dtype=np.uint8)
    colors[:, 3] = 255
    colors[:, 0] = 255
    activations = 255 - activations
    colors[:, 1] = activations
    colors[:, 2] = activations
    colors[colors < 0] = 0
    colors[colors > 255] = 255
    return colors


def plot_spatial_activation(
    spatial_img: xr.DataArray,
    brain,
    seed: int = None,
    title: str = "",
    log_scale: bool = False,
):
    """Plots a spatial activation pattern on the brain surface.

    Args:
        spatial_img (xr.DataArray): Activation values for each vertex.
        brain (TrimeshSurface): Brain Surface with brain mesh.
        seed (int): Seed vertex for the activation pattern.
        title (str): Title for the plot.
        log_scale (bool): Whether to map activations on a logarithmic scale.

    Returns:
        None

    Initial Contributors:
        - Thomas Fischer | t.fischer.1@campus.tu-berlin.de | 2024

    """

    if seed is None:
        seed = spatial_img.argmax()
    vertices = brain.mesh.vertices
    center_brain = np.mean(vertices, axis=0)
    colors_blob = get_colors(spatial_img, brain.mesh.visual.vertex_colors)
    brain.mesh.visual.vertex_colors = colors_blob
    plt_pv = pv.Plotter()
    cedalion.plots.plot_surface(plt_pv, brain)
    plt_pv.camera.position = (vertices[seed] - center_brain) * 7 + center_brain
    plt_pv.camera.focal_point = vertices[seed]
    plt_pv.camera.up = [0, 0, 1]
    plt_pv.add_text(title, position="upper_edge", font_size=20)
    plt_pv.show()<|MERGE_RESOLUTION|>--- conflicted
+++ resolved
@@ -19,99 +19,7 @@
 from cedalion.models.glm.basis_functions import TemporalBasisFunction
 
 
-<<<<<<< HEAD
 def build_spatial_activation(
-=======
-def generate_hrf(
-    time_axis: xr.DataArray,
-    stim_dur: Quantity = 10 * units.seconds,
-    params_basis: list = [0.1000, 3.0000, 1.8000, 3.0000],
-    scale: list = [10 * units.micromolar, -4 * units.micromolar],
-):
-    """Generates HRF basis functions for different chromophores.
-
-    This function calculates the HRF basis functions using gamma distributions. It
-    supports adjusting the response scale for HbO and HbR using parameters provided in
-    `params_basis` and `scale`.
-
-    Args:
-        time_axis: The time axis for the resulting HRF.
-        stim_dur: Duration of the stimulus.
-        params_basis (list of float): Parameters for tau and sigma for the modified
-            gamma function for each chromophore. Expected to be a flat list where pairs
-            represent [tau, sigma] for each chromophore.
-        scale (list of float): Scaling factors for each chromophore, typically
-            [HbO scale, HbR scale].
-
-    Returns:
-        xarray.DataArray: A DataArray object with dimensions "time" and "chromo",
-            containing the HRF basis functions for each chromophore.
-
-    Initial Contributors:
-        - Laura Carlton | lcarlton@bu.edu | 2024
-        - Thomas Fischer | t.fischer.1@campus.tu-berlin.de | 2024
-    """
-
-    time_axis = time_axis - time_axis[0]
-    stim_dur = (stim_dur / units.seconds).to_base_units().magnitude
-    scale[0] = (scale[0] / units.molar).to_base_units().magnitude
-    scale[1] = (scale[1] / units.molar).to_base_units().magnitude
-
-    n_conc = len(params_basis) // 2
-    if scale is None:
-        scale = np.ones(n_conc).tolist()
-    if n_conc != len(scale):
-        raise ValueError(
-            f"Length of `params_basis` ({len(params_basis)}) must be twice the length"
-            f" of `scale` ({len(scale)})"
-        )
-    if stim_dur > time_axis[-1]:
-        raise Warning(
-            "Stimulus duration is longer than the time axis. The stimulus will be "
-            "cut off."
-        )
-
-    tHRF_gamma = time_axis[time_axis <= stim_dur]
-    boxcar = xr.DataArray(
-        np.zeros(len(tHRF_gamma)), dims=["time"], coords={"time": tHRF_gamma}
-    )
-    boxcar.loc[boxcar["time"] <= stim_dur] = 1
-    boxcar.loc[boxcar["time"] < 0] = 0
-
-    stimulus = np.zeros((len(time_axis), n_conc))
-
-    for iConc in range(n_conc):
-        tau = params_basis[iConc * 2]
-        sigma = params_basis[iConc * 2 + 1]
-
-        gamma = (np.exp(1) * (tHRF_gamma - tau) ** 2 / sigma**2) * np.exp(
-            -((tHRF_gamma - tau) ** 2) / sigma**2
-        )
-        gamma = xr.DataArray(gamma, dims=["time"], coords={"time": tHRF_gamma})
-        gamma = gamma.where(gamma["time"] >= 0, 0)
-
-        if tHRF_gamma[0] < tau:
-            gamma = gamma.where(gamma["time"] >= tau, 0)
-
-        convolved = signal.convolve(boxcar, gamma, mode="full")
-
-        convolved = convolved[: len(time_axis)]
-        normalized = convolved / np.max(np.abs(convolved)) * scale[iConc]
-        stimulus[: convolved.size, iConc] = normalized[: len(time_axis)]
-
-    tbasis = xr.DataArray(
-        stimulus,
-        dims=["time", "chromo"],
-        coords={"time": time_axis, "chromo": ["HbO", "HbR"][:n_conc]},
-    ).T
-    tbasis = tbasis.assign_coords(samples=("time", np.arange(len(time_axis))))
-    tbasis.pint.units = cedalion.units.molar
-
-    return tbasis
-
-
-def build_blob(
->>>>>>> 8262cc28
     head_model: cfm.TwoSurfaceHeadModel,
     seed_vertex: int,
     spatial_scale: Quantity = 1 * units.cm,
@@ -138,52 +46,8 @@
             will usually increase error in the distance computation.
 
     Returns:
-<<<<<<< HEAD
         xr.DataArray: Spatial image with activation values for each vertex.
 
-=======
-        xr.DataArray: Blob image with activation values for each vertex.
-
-    Initial Contributors:
-        - Thomas Fischer | t.fischer.1@campus.tu-berlin.de | 2024
-
-    """
-
-    scale = (scale / head_model.brain.units).to_base_units().magnitude
-
-    seed_lm = head_model.landmarks.sel(label=landmark).pint.dequantify()
-    seed_vertex = head_model.brain.mesh.kdtree.query(seed_lm)[1]
-
-    cortex_surface = cdg.PycortexSurface.from_trimeshsurface(head_model.brain)
-
-    distances_from_seed = cortex_surface.geodesic_distance([seed_vertex], m=m)
-    # distances can be distord due to mesh decimation or unsuitable m value
-
-    norm_pdf = stats.norm(scale=scale).pdf
-
-    blob_img = norm_pdf(distances_from_seed)
-    blob_img = blob_img / np.max(blob_img)
-    blob_img = xr.DataArray(blob_img, dims=["vertex"])
-
-    return blob_img
-
-
-def hrfs_from_image_reco(
-    blob: xr.DataArray,
-    hrf_model: xr.DataArray,
-    Adot: xr.DataArray,
-):
-    """Maps an activation blob on the brain to HRFs in channel space.
-
-    Args:
-        blob (xr.DataArray): Activation values for each vertex.
-        hrf_model (xr.DataArray): HRF model for HbO and HbR.
-        Adot (xr.DataArray): Sensitivity matrix for the forward model.
-
-    Returns:
-        cdt.NDTimeseries: HRFs in channel space.
-
->>>>>>> 8262cc28
     Initial Contributors:
         - Thomas Fischer | t.fischer.1@campus.tu-berlin.de | 2024
 
@@ -233,19 +97,9 @@
     # plug the distances in a normal distribution
     norm_pdf = stats.norm(scale=spatial_scale_unit).pdf
 
-<<<<<<< HEAD
     blob_img = norm_pdf(distances_from_seed)
     blob_img = blob_img / np.max(blob_img)
     blob_img = xr.DataArray(blob_img, dims=["vertex"])
-=======
-    Returns:
-        xr.DataArray: Combined image of HbO and HbR responses across all vertices for
-            all time points.
-
-    Initial Contributors:
-        - Laura Carlton | lcarlton@bu.edu | 2024
-        - Thomas Fischer | t.fischer.1@campus.tu-berlin.de | 2024
->>>>>>> 8262cc28
 
     if hbr_scale is not None:
         blob_img = np.stack([blob_img, blob_img * hbr_scale], axis=1)
@@ -397,78 +251,8 @@
                                         for each vertex/channel and trial type).
 
     Returns:
-<<<<<<< HEAD
         cdt.NDTimeSeries: Synthetic HRF timeseries.
 
-=======
-        cdt.NDTimeSeries: OD data with HRFs added based on the stimulus dataframe.
-
-    Initial Contributors:
-        - Laura Carlton | lcarlton@bu.edu | 2024
-        - Thomas Fischer | t.fischer.1@campus.tu-berlin.de | 2024
-    """
-
-    if "trial_type" not in hrfs.dims:
-        hrfs = hrfs.expand_dims("trial_type").assign_coords(trial_type=["Stim"])
-
-    od = od.transpose("channel", "wavelength", "time")
-    hrfs = hrfs.transpose("channel", "wavelength", "time", "trial_type")
-
-    units_od = od.pint.units
-
-    hrfs = hrfs.pint.dequantify()
-    od_w_hrf = od.pint.dequantify().copy()
-
-    n_tpts_hrf = len(hrfs.time)
-    n_tpts_data = len(od.time)
-    time_axis = od.time
-
-    for _, stim_info in stim_df.iterrows():
-        current_time = stim_info["onset"]
-        trial_type = stim_info["trial_type"]
-
-        onset_idx = (np.abs(time_axis - current_time)).argmin("time")
-
-        # Stop if the stimulus goes past the data length
-        if onset_idx + n_tpts_hrf > n_tpts_data:
-            print(
-                f"Stimulus goes past data length. Onset time: {current_time}. "
-                "Stopping loop..."
-            )
-            break
-
-        # Add the HRF at this onset index
-        od_w_hrf[:, :, int(onset_idx) : int(onset_idx + n_tpts_hrf)] += hrfs.sel(
-            {"trial_type": trial_type}
-        ).values
-
-    return od_w_hrf.pint.quantify(units_od)
-
-
-@cdc.validate_schemas
-def hrf_to_long_channels(
-    hrf_model: xr.DataArray,
-    y: cdt.NDTimeSeries,
-    geo3d: xr.DataArray,
-    ss_tresh: Quantity = 1.5 * units.cm,
-):
-    """Add HRFs to optical density (OD) data in channel space.
-
-    Broadcasts the HRF model to long channels based on the source-detector distances.
-    Short channel hrfs are filled with zeros.
-
-    Args:
-        hrf_model (xr.DataArray): HRF model with dimensions ["time", "wavelength"].
-        y (cdt.NDTimeSeries): Raw amp / OD / Chromo timeseries data with dimensions
-            ["channel", "time"].
-        geo3d (xr.DataArray): 3D coordinates of sources and detectors.
-        ss_tresh (Quantity): Threshold for short/long channels.
-
-    Returns:
-        xr.DataArray: HRFs in channel space with dimensions
-            ["channel", "time", "wavelength"].
-
->>>>>>> 8262cc28
     Initial Contributors:
         - Thomas Fischer | t.fischer.1@campus.tu-berlin.de | 2024
     """
