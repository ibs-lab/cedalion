# -*- coding: utf-8 -*-
"""
Created on Thu Jul 18 17:34 2024

@author: ahns97
"""

import cedalion
import sys
import numpy as np
import xarray as xr
from matplotlib.backends.backend_qtagg import FigureCanvas
from matplotlib.backends.backend_qtagg import \
    NavigationToolbar2QT as NavigationToolbar
from matplotlib.backends.qt_compat import QtWidgets
from matplotlib.figure import Figure
import warnings
import time
warnings.simplefilter("ignore")


class Main(QtWidgets.QMainWindow):
    def __init__(self, snirfData = None, geo2d = None, geo3d = None):
        # Initialize
        super().__init__()
        self.snirfData = snirfData
        self.geo2d = geo2d
        self.geo3d = geo3d
        
        # Set central widget
        self._main = QtWidgets.QWidget()
        self.setCentralWidget(self._main)
        
        # Initialize layout
        window_layout = QtWidgets.QVBoxLayout(self._main)
        window_layout.setContentsMargins(10,0,10,10)
        window_layout.setSpacing(10)
        
        # Set Minimum Size
        self.setMinimumSize(1000,850)
        
        # Set Window Title
        self.setWindowTitle("Plot Probe")
        
        
        # Filler plot for now
        self.plotprobe = FigureCanvas(Figure(figsize=(10,10)))
        self._ax = self.plotprobe.figure.subplots()
        self._ax.axis('off')
        window_layout.addWidget(NavigationToolbar(self.plotprobe,self),stretch=1)
        window_layout.addWidget(self.plotprobe, stretch=8)
        
        # Create Control Panel
        control_panel = QtWidgets.QGroupBox("Control Panel")
        control_panel_layout = QtWidgets.QHBoxLayout()
        control_panel.setLayout(control_panel_layout)
        window_layout.addWidget(control_panel, stretch=1)
        
        
        # Create Activity Display Controls
        display_activity = QtWidgets.QGroupBox("Display Activity")
        display_activity_layout = QtWidgets.QVBoxLayout()
        display_activity.setLayout(display_activity_layout)
        
        ## Condition Selector
        self.conditions = QtWidgets.QListWidget()
        self.conditions.setSelectionMode(QtWidgets.QAbstractItemView.SingleSelection)
        self.conditions.insertItem(0, "-- Select Condition --")
        self.conditions.currentTextChanged.connect(self._condition_changed)
        display_activity_layout.addWidget(self.conditions)
        
        ## Add Display Activity
        control_panel_layout.addWidget(display_activity, stretch=1)
        
        
        # Create Plot Scale Controls
        plot_scale = QtWidgets.QGroupBox("Plot Scale")
        plot_scale_layout = QtWidgets.QVBoxLayout()
        plot_scale_layout.setSpacing(15)
        plot_scale.setLayout(plot_scale_layout)
        
        ## X Scaler
        x_scale_layout = QtWidgets.QHBoxLayout()
        self.x_scale = QtWidgets.QDoubleSpinBox()
        self.x_scale.setValue(1)
        self.x_scale.setRange(0.2,4)
        self.x_scale.setSingleStep(0.2)
        self.x_scale.lineEdit().setReadOnly(True)
        self.x_scale.valueChanged.connect(self._xscale_changed)
        x_scale_layout.addWidget(QtWidgets.QLabel("X scale"))
        x_scale_layout.addWidget(self.x_scale)
        plot_scale_layout.addLayout(x_scale_layout)
        
        ## Y Scaler
        y_scale_layout = QtWidgets.QHBoxLayout()
        self.y_scale = QtWidgets.QDoubleSpinBox()
        self.y_scale.setValue(1)
        self.y_scale.setRange(0.2,4)
        self.y_scale.setSingleStep(0.2)
        self.y_scale.lineEdit().setReadOnly(True)
        self.y_scale.valueChanged.connect(self._yscale_changed)
        y_scale_layout.addWidget(QtWidgets.QLabel("Y scale"))
        y_scale_layout.addWidget(self.y_scale)
        plot_scale_layout.addLayout(y_scale_layout)
        
        # ## Axis Image
        # axim_btn = QtWidgets.QCheckBox("Axis Image")
        # plot_scale_layout.addWidget(axim_btn)
        
        ## Add Scaler
        control_panel_layout.addWidget(plot_scale, stretch=1)
        
        
        # Create Prune Channels Control
        prune_channels = QtWidgets.QGroupBox("Prune Channels")
        prune_channels_layout = QtWidgets.QGridLayout()
        prune_channels_layout.setSpacing(10)
        prune_channels.setLayout(prune_channels_layout)
        
        ## Set up Prune Channels controllers
        self.mindist = QtWidgets.QDoubleSpinBox()
        self.mindist.setValue(15)
        self.mindist.setSingleStep(3)
        self.mindist.valueChanged.connect(self._mindist_changed)
        self.maxdist = QtWidgets.QDoubleSpinBox()
        self.maxdist.setValue(45)
        self.mindist.setRange(15,self.maxdist.value())
        self.maxdist.setRange(self.mindist.value(),45)
        self.maxdist.setSingleStep(3)
        self.maxdist.valueChanged.connect(self._maxdist_changed)
        self.ssfade = QtWidgets.QDoubleSpinBox()
        self.ssfade.setValue(15)
        self.ssfade.setRange(15,45)
        self.ssfade.setSingleStep(3)
        self.ssfade.valueChanged.connect(self._ssfade_changed)
        
        ## Populate Prune Channels
        prune_channels_layout.addWidget(QtWidgets.QLabel("Min dist"), 0,0)
        prune_channels_layout.addWidget(self.mindist, 0,1)
        prune_channels_layout.addWidget(QtWidgets.QLabel("Max dist"), 1,0)
        prune_channels_layout.addWidget(self.maxdist, 1,1)
        prune_channels_layout.addWidget(QtWidgets.QLabel("SS fade thresh"), 2,0)
        prune_channels_layout.addWidget(self.ssfade, 2,1)
        
        ## Add Prune Channels
        control_panel_layout.addWidget(prune_channels, stretch=1)
        
        
        # Create Probe Control
        probe_control = QtWidgets.QGroupBox("Probe")
        probe_control_layout = QtWidgets.QVBoxLayout()
        probe_control_layout.setSpacing(5)
        probe_control.setLayout(probe_control_layout)
        
        ## Set up Probe Control controllers
        self.opt2circ = QtWidgets.QCheckBox("View optodes as circles")
        self.opt2circ.stateChanged.connect(self._toggle_circles)
        self.measline = QtWidgets.QCheckBox("Display Measurement Line")
        self.measline.stateChanged.connect(self._toggle_measline)
        
        # sigact = QtWidgets.QCheckBox("Display significant activation")
        # pval = QtWidgets.QLineEdit()
        # pval.setInputMask('0.00;_')
        # pval.setText("0.05")
        
        ## Populate Probe Control
        probe_control_layout.addWidget(self.opt2circ)
        probe_control_layout.addWidget(self.measline)
        # probe_control_layout.addWidget(sigact)
        pval_layout = QtWidgets.QHBoxLayout()
        pval_layout.setSpacing(10)
        # pval_layout.addWidget(QtWidgets.QLabel("p-val level of sig"))
        # pval_layout.addWidget(pval)
        probe_control_layout.addLayout(pval_layout)
        
        ## Add Probe Control
        control_panel_layout.addWidget(probe_control, stretch=1)
        
        
        # # Create Reference Points Control
        # ref_point = QtWidgets.QGroupBox("Reference Points")
        # ref_point_layout = QtWidgets.QVBoxLayout()
        # ref_point_layout.setSpacing(10)
        # ref_point.setLayout(ref_point_layout)
        
        # ## Set up and populate selectors
        # label_btn = QtWidgets.QRadioButton("Labels")
        # circ_btn = QtWidgets.QRadioButton("Circles")
        # ref_point_layout.addWidget(label_btn,stretch=1)
        # ref_point_layout.addWidget(circ_btn,stretch=1)
        # # ref_point_layout.addWidget(QtWidgets.QLabel(),stretch=2)
        
        # ## Add Reference Points Control
        # control_panel_layout.addWidget(ref_point,stretch=1)
        
        
        # Create button action for opening file
        open_btn = QtWidgets.QAction("Open...", self)
        open_btn.setStatusTip("Open SNIRF file")
        open_btn.triggered.connect(self.open_dialog)
        
        ## Create menu
        menu = QtWidgets.QMenuBar(self)
        self.setMenuBar(menu)
       
        ## Populate menu
        file_menu = menu.addMenu("&File")
        file_menu.addAction(open_btn)
        
        if self.snirfData is not None:
            
            if np.shape(self.snirfData)[1] != len(self.snirfData.channel):
                self.snirfData = self.snirfData.transpose("trial_type", "channel", "chromo", "reltime")
            
            self.sPos = self.geo2d.sel(label = ["S" in str(s.values) for s in self.geo2d.label])
            self.dPos = self.geo2d.sel(label = ["D" in str(s.values) for s in self.geo2d.label])
            
            self.sourcePos3D = self.geo3d.sel(label = ["S" in str(s.values) for s in self.geo3d.label])
            self.detectorPos3D = self.geo3d.sel(label = ["D" in str(s.values) for s in self.geo3d.label])
            
            print("starting calculations!")
            self.init_calc()
        
    
    def open_dialog(self):
        # Grab the appropriate SNIRF file
        self._fname = QtWidgets.QFileDialog.getOpenFileName(
            self,
            "Open File",
            "${HOME}",
            "SNIRF Files (*.snirf)",
        )[0]
        print('Loading SNIRF...')
        t0 = time.time()
        self.snirfObj = cedalion.io.read_snirf(self._fname)
        t1 = time.time()
        print(f'SNIRF Loaded in {t1 - t0:.2f} seconds!')
        
        # Extract necessary data
        self.snirfData = self.snirfObj[0].data[0]

        self.sPos = self.snirfObj[0].geo2d.sel(label = ["S" in str(s.values) for s in self.snirfObj[0].geo2d.label])
        self.dPos = self.snirfObj[0].geo2d.sel(label = ["D" in str(s.values) for s in self.snirfObj[0].geo2d.label])

        self.sourcePos3D = self.snirfObj[0].geo3d.sel(label = ["S" in str(s.values) for s in self.snirfObj[0].geo3d.label])
        self.detectorPos3D = self.snirfObj[0].geo3d.sel(label = ["D" in str(s.values) for s in self.snirfObj[0].geo3d.label])
        
        self.init_calc()
    
    def init_calc(self):
        t0 = time.time()
        
        # Initialize certain values to begin
        self.x_scale.setValue(1)
        self.plot_Xscale = 1
        self.x_scale.setValue(1)
        self.plot_Yscale = 1
        
        self.mindist.setValue(15)
        self.channel_min_dist = 15
        self.maxdist.setValue(45)
        self.channel_max_dist = 45
        self.ssfade.setValue(15)
        self.ssFadeThres = 15
        self.fade_factor = 0.3 ##### Connect?
        self.lineWidth = 0.7 ##### Connect?
        
        self.conditions.clear()
        self.opt2circ.setChecked(False)
        self.measline.setChecked(False)
        
        # Color for conditions
        self.color_HbO = [0.862, 0.078, 0.235] ##### Connect?
        self.color_HbR = [0,     0,     0.8  ] ##### Connect?
        self.chrom = {0: self.color_HbO, 1: self.color_HbR}
        
        self.sPosVal = self.sPos.values
        self.dPosVal = self.dPos.values
        
        self.channel_idx = np.arange(0,len(self.snirfData.channel))
        self.src_idx = [np.arange(0,len(self.sPos))[self.sPos.label == src][0] for src in self.snirfData.source]
        self.det_idx = [np.arange(0,len(self.dPos))[self.dPos.label == det][0] for det in self.snirfData.detector]
        
        # Find Channel distances
        self.chan_dist = np.sqrt(np.sum((self.sourcePos3D.values[self.src_idx] - self.detectorPos3D.values[self.det_idx])**2,1))
        self.dist = np.sqrt(np.sum((self.sPosVal[self.src_idx] - self.dPosVal[self.det_idx])**2,1))
        
        # Find the extreme coordinates of the optodes
        self.sdMin = np.array([min([min(self.sPos[:,0]),min(self.dPos[:,0])]).values,min([min(self.sPos[:,1]),min(self.dPos[:,1])]).values])
        self.sdMin = self.sdMin - np.mean(self.chan_dist)
        self.sdMax = np.array([max([max(self.sPos[:,0]),max(self.dPos[:,0])]).values,max([max(self.sPos[:,1]),max(self.dPos[:,1])]).values])
        self.sdMax = self.sdMax + np.mean(self.chan_dist)
        
        # Find the scaling factors for the plot
        self.sdWid = self.sdMax[0] - self.sdMin[0]
        self.sdHgt = self.sdMax[1] - self.sdMin[1]
        
        # Find the axis scale
        self.sd2axScl = max(self.sdWid,self.sdHgt)
        
        # Scale the optode coordinates by the scale
        self.sPosVal /= self.sd2axScl
        self.dPosVal /= self.sd2axScl
        
        # Calculate the scaling/translation factors
        self.nAcross = len(np.unique(np.append(self.sPosVal,self.dPosVal,axis=0)[:,0])) + 1
        self.axXoff = np.mean(np.append(self.sPosVal,self.dPosVal,axis=0)[:,0]) - 0.5
        self.nUp = len(np.unique(np.append(self.sPosVal,self.dPosVal,axis=0)[:,1])) + 1
        self.axYoff = np.mean(np.append(self.sPosVal,self.dPosVal,axis=0)[:,1]) - 0.5
        
        # Calculate the size of each HRF
        self.axWid = self.plot_Xscale/self.nAcross
        self.axHgt = self.plot_Yscale/self.nUp
        
        # Extract the x-y coordinates of the optodes
        self.sx = self.sPosVal[:,0] - self.axXoff
        self.sy = self.sPosVal[:,1] - self.axYoff
        self.dx = self.dPosVal[:,0] - self.axXoff
        self.dy = self.dPosVal[:,1] - self.axYoff
        
        # Extract time information
        try:
            self.t = self.snirfData.time.values
        except:
            pass
        
        try:
            self.t = self.snirfData.reltime.values
        except:
            pass
        
        self.minT = min(self.t)
        self.maxT = max(self.t)
        
        # Extract lengths
        self.trial_types = len(self.snirfData.trial_type)
        self.channels = len(self.snirfData.channel)
        self.chromophores = len(self.snirfData.chromo)
        
        # Initialize holders to control each part of the plot
        self.src_label = [0]*len(self.sx)
        self.det_label = [0]*len(self.dx)
        self.meas_line = [0]*self.channels
        self.hrf = [0]*self.chromophores*self.channels*self.trial_types # access via: condition*no_chans + channel*no_chrom + chromophore
        
        # Calculate the HRF plot coordinates
        self.xa = (self.sx[self.src_idx] + self.dx[self.det_idx])/2
        self.ya = (self.sy[self.src_idx] + self.dy[self.det_idx])/2
        self.hrf_val = [self.snirfData.sel(trial_type=i).values for i in self.snirfData.trial_type]
        self.ya = np.array([[[a]*len(self.t)]*self.chromophores for a in self.ya])
        
        self.cmin = [0]*self.trial_types
        self.cmax = [0]*self.trial_types
        
        for trial in range(self.trial_types):
            self.cmin[trial] = np.min(np.nan_to_num(self.hrf_val[trial].ravel(),10))
            self.cmax[trial] = np.max(np.nan_to_num(self.hrf_val[trial].ravel(),-10))
        
        self.cmin = min(self.cmin)
        self.cmax = max(self.cmax)
        
        self.xT = [xa1 - self.axWid/8 + (1/4)*self.axWid*((self.t - self.minT)/(self.maxT-self.minT)) for xa1 in self.xa]
        self.hrfT = [0]*self.trial_types # access via: condition, channel, chromophore
        for trial in range(self.trial_types):
            self.hrfT[trial] = self.ya - self.axHgt/8 + (1/4)*self.axHgt*((self.hrf_val[trial] - self.cmin)/(self.cmax - self.cmin))
        
        # Update Conditions in list widget
        for tidx,trial in enumerate(self.snirfData.trial_type.values):
            self.conditions.insertItem(tidx, str(trial))
            
        t1 = time.time()
        print(f'Calculations complete in {t1-t0:.2f} seconds!')
        self.draw_hrf()
        self.conditions.setCurrentRow(0)
        
    def _change_hrf_vis(self):
        for i_con in range(self.trial_types):
            if i_con == self.conditions.currentRow():
                for i_ch in range(self.channels):
                    if self.chan_dist[i_ch] >= self.channel_min_dist and self.chan_dist[i_ch] <= self.ssFadeThres:
                        for i_col in range(self.chromophores):
                            self.hrf[i_con*self.channels*self.chromophores + i_ch*self.chromophores + i_col].set_color(self.chrom[i_col] + [self.fade_factor])
                    elif self.chan_dist[i_ch] >= self.ssFadeThres and self.chan_dist[i_ch] <= self.channel_max_dist:
                        for i_col in range(self.chromophores):
                            self.hrf[i_con*self.channels*self.chromophores + i_ch*self.chromophores + i_col].set_color(self.chrom[i_col] + [1])
                    else:
                        for i_col in range(self.chromophores):
                            self.hrf[i_con*self.channels*self.chromophores + i_ch*self.chromophores + i_col].set_color(self.chrom[i_col] + [0])
            else:
                for i_ch in range(self.channels):
                    for i_col in range(self.chromophores):
                        self.hrf[i_con*self.channels*self.chromophores + i_ch*self.chromophores + i_col].set_color(self.chrom[i_col] + [0])
        
        self._ax.figure.canvas.draw()
        
    def _redraw_hrf(self):
        for i_con in range(self.trial_types):
            for i_ch in range(self.channels):
                for i_col in range(self.chromophores):
                    self.hrf[i_con*self.channels*self.chromophores + i_ch*self.chromophores + i_col].set_data(self.xT[i_ch],self.hrfT[i_con][i_ch][i_col])
        
        self._ax.figure.canvas.draw()
        
    def _condition_changed(self, s):
        # Pass the new condition and draw hrf again
        if self.conditions.currentItem() is None:
            pass
        elif self.conditions.currentItem().text() == "-- Select Condition --":
            pass
        else:
            self._change_hrf_vis()
        
    def _toggle_circles(self):
        if self.opt2circ.isChecked():
            self.src_optodes.set_color([1,0,0])
            self.det_optodes.set_color([0,0,1])
            
            for idx, source in enumerate(self.sPos.label):
                self.src_label[idx].set_color([1,0,0,0])
            for idx, detector in enumerate(self.dPos.label):
                self.det_label[idx].set_color([0,0,1,0])
        else:
            self.src_optodes.set_color([1,0,0,0])
            self.det_optodes.set_color([0,0,1,0])
            
            for idx, source in enumerate(self.sPos.label):
                self.src_label[idx].set_color([1,0,0,1])
            for idx, detector in enumerate(self.dPos.label):
                self.det_label[idx].set_color([0,0,1,1])
                
        self._ax.figure.canvas.draw()
        
    def _toggle_measline(self):
        if self.measline.isChecked():
            for i_ch in range(self.channels):
                self.meas_line[i_ch].set_color([0.8,0.8,0.8,1])
        else:
            for i_ch in range(self.channels):
                self.meas_line[i_ch].set_color([0.8,0.8,0.8,0])
        
        self._ax.figure.canvas.draw()
        
    def _xscale_changed(self, i):
        # Pass the new xscale and draw hrf again
        self.plot_Xscale = i
        # print(f"Changing x-scale to {self.plot_Xscale}!")
        self.axWid = self.plot_Xscale/self.nAcross
        self.xT = [xa1 - self.axWid/8 + (1/4)*self.axWid*((self.t - self.minT)/(self.maxT-self.minT)) for xa1 in self.xa]
        
        self._redraw_hrf()
        
    def _yscale_changed(self, i):
        # Pass the new yscale and draw hrf again
        self.plot_Yscale = i
        # print(f"Changing y-scale to {self.plot_Yscale}!")
        self.axHgt = self.plot_Yscale/self.nUp
        for trial in range(self.trial_types):
            self.hrfT[trial] = self.ya - self.axHgt/8 + (1/4)*self.axHgt*((self.hrf_val[trial] - self.cmin)/(self.cmax - self.cmin))
        
        self._redraw_hrf()
        # print("HRFs should have changed!")
        
    def _mindist_changed(self, i):
        # Pass the new minimum channel distance and draw hrf again
        self.channel_min_dist = i
        
        if self.ssfade.value() < i:
            self.ssfade.setValue(i)
        else:
            self._change_hrf_vis()
        
    def _maxdist_changed(self, i):
        # Pass the new maximum channel distance and draw hrf again
        self.channel_max_dist = i
        self._change_hrf_vis()
        
    def _ssfade_changed(self, i):
        # Pass the fade amount and draw hrf again
        self.ssFadeThres = i
        self._change_hrf_vis()
        
    def draw_hrf(self):
        print("Plotting Optodes!")
        t0 = time.time()
        self._ax.clear()
        
        # Plot optode dots transparently
        self.src_optodes, = self._ax.plot(self.sx, self.sy, 'o', markersize=5, color=[1,0,0,0])
        self.det_optodes, = self._ax.plot(self.dx, self.dy, 'o', markersize=5, color=[0,0,1,0])
        
        # Plot optode labels
        for idx2, source in enumerate(self.sPos.label):
            self.src_label[idx2] = self._ax.text(self.sx[idx2], self.sy[idx2], f"{source.values}", fontsize=8, ha='center', va='center', clip_on=True)
            self.src_label[idx2].set_color([1,0,0,1])

        for idx2, detector in enumerate(self.dPos.label):
            self.det_label[idx2] = self._ax.text(self.dx[idx2], self.dy[idx2], f"{detector.values}", fontsize=8, ha='center', va='center', clip_on=True)
            self.det_label[idx2].set_color([0,0,1,1])
        
        print("Plotting HRFs!")
        
        for i_con in range(self.trial_types):
            for i_ch in range(self.channels):
                for i_col in range(self.chromophores):
                    self.hrf[i_con*self.channels*self.chromophores + i_ch*self.chromophores + i_col], = self._ax.plot(
                        self.xT[i_ch],
                        self.hrfT[i_con][i_ch][i_col],
                        lw = self.lineWidth,
                        zorder=2 - i_col,
                        color=self.chrom[i_col] + [0],
                        )
        
        for i_ch in range(self.channels):
            si = self.src_idx[i_ch]
            di = self.det_idx[i_ch]
            
            self.meas_line[i_ch], = self._ax.plot(
                [self.sx[si],self.dx[di]],
                [self.sy[si],self.dy[di]],
                '--',
                color=[0.8,0.8,0.8,0],
                zorder=0,
                )

        self._ax.set_aspect('equal')
        self._ax.axis('off')
        self._ax.figure.tight_layout()
        self._ax.figure.canvas.draw()
        
        t1 = time.time()
        print(f"Everything plotted in {t1-t0:.2f} seconds!")


# if __name__ == "__main__":
#     app = QtWidgets.QApplication(sys.argv)
#     main_gui = Main()
#     main_gui.show()
#     sys.exit(app.exec())


def run_vis(snirfData = None, geo2d = None, geo3d = None):
    """
    Parameters
    ----------
    snirfData : xarray, optional
        Pass the xarray with the HRF data. The default is None.
    geo2d : xarray, optional
        Pass the xarray with the 2d probe geometry data. The default is None.
    geo3d : xarray, optional
        Pass the xarray with the 3d probe geometry data. The default is None.

    Opens a gui that loads the HRF, if given.

    Raises
    ------
    Exception
        If the argument passed is not valid, raises an exception.

    """    
    
    if snirfData is not None and type(snirfData) != xr.core.dataarray.DataArray:
        raise Exception("Please provide valid snirfData!")
    elif geo2d is not None and type(geo2d) != xr.core.dataarray.DataArray or np.shape(geo2d)[1] != 2:
        raise Exception("Please provide valide geo2d!")
    elif geo3d is not None and type(geo3d) != xr.core.dataarray.DataArray or np.shape(geo3d)[1] != 3:
        raise Exception("Please provide valid geo3d!")
    else:
        app = QtWidgets.QApplication(sys.argv)
        main_gui = Main(snirfData = snirfData, geo2d = geo2d, geo3d = geo3d)
        main_gui.show()
        sys.exit(app.exec())
<<<<<<< HEAD
        
=======
        return

    #app = QtWidgets.QApplication(sys.argv)
    #main_gui = Main()
    #main_gui.show()
    #sys.exit(app.exec())



>>>>>>> de74c966









<|MERGE_RESOLUTION|>--- conflicted
+++ resolved
@@ -569,25 +569,13 @@
         main_gui = Main(snirfData = snirfData, geo2d = geo2d, geo3d = geo3d)
         main_gui.show()
         sys.exit(app.exec())
-<<<<<<< HEAD
-        
-=======
-        return
-
-    #app = QtWidgets.QApplication(sys.argv)
-    #main_gui = Main()
-    #main_gui.show()
-    #sys.exit(app.exec())
-
-
-
->>>>>>> de74c966
-
-
-
-
-
-
-
-
-
+
+
+
+
+
+
+
+
+
+
