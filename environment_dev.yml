--- conflicted
+++ resolved
@@ -65,9 +65,6 @@
       - pmcx==0.3.3
       - pmcxcl==0.2.0
       - sphinxcontrib-bibtex
-<<<<<<< HEAD
       - snirf2bids
-=======
       - hatch-conda
->>>>>>> e357467f
       